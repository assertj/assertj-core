/**
 * Licensed under the Apache License, Version 2.0 (the "License"); you may not use this file except in compliance with
 * the License. You may obtain a copy of the License at
 *
 * http://www.apache.org/licenses/LICENSE-2.0
 *
 * Unless required by applicable law or agreed to in writing, software distributed under the License is distributed on
 * an "AS IS" BASIS, WITHOUT WARRANTIES OR CONDITIONS OF ANY KIND, either express or implied. See the License for the
 * specific language governing permissions and limitations under the License.
 *
 * Copyright 2012-2016 the original author or authors.
 */
package org.assertj.core.api;

import static org.assertj.core.util.Preconditions.checkArgument;
import static org.assertj.core.util.Preconditions.checkNotNull;

import java.nio.charset.Charset;
import java.nio.file.ClosedFileSystemException;
import java.nio.file.FileSystem;
import java.nio.file.Files;
import java.nio.file.LinkOption;
import java.nio.file.Path;
import java.nio.file.ProviderMismatchException;
import java.nio.file.spi.FileSystemProvider;

import org.assertj.core.api.exception.PathsException;
import org.assertj.core.api.exception.RuntimeIOException;
import org.assertj.core.internal.Paths;
import org.assertj.core.util.VisibleForTesting;

/**
 * Assertions for {@link Path} objects
 *
 * <p>
 * Note that some assertions have two versions: a normal one and a "raw" one (for instance, {@code hasParent()} and
 * {@code hasParentRaw()}. The difference is that normal assertions will {@link Path#toRealPath(LinkOption...)
 * canonicalize} or {@link Path#normalize() normalize} the tested path and, where applicable, the path argument, before
 * performing the actual test. Canonicalization includes normalization.
 * </p>
 *
 * <p>
 * Canonicalization may lead to an I/O error if a path does not exist, in which case the given assertions will fail with
 * a {@link PathsException}. Also note that {@link Files#isSymbolicLink(Path) symbolic links} will be followed if the
 * filesystem supports them. Finally, if a path is not {@link Path#isAbsolute() absolute}, canonicalization will
 * resolve the path against the process' current working directory.
 * </p>
 *
 * <p>
 * These assertions are filesystem independent. You may use them on {@code Path} instances issued from the default
 * filesystem (ie, instances you get when using {@link java.nio.file.Paths#get(String, String...)}) or from other
 * filesystems. For more information, see the javadoc for {@link FileSystem}.
 * </p>
 *
 * <p>
 * Furthermore:
 * </p>
 *
 * <ul>
 * <li>Unless otherwise noted, assertions which accept arguments will not accept {@code null} arguments; if a null
 * argument is passed, these assertions will throw a {@link NullPointerException}.</li>
 * <li>It is the caller's responsibility to ensure that paths used in assertions are issued from valid filesystems which
 * are not {@link FileSystem#close() closed}. If a filesystems is closed, assertions will throw a
 * {@link ClosedFileSystemException}.</li>
 * <li>Some assertions take another {@link Path} as an argument. If this path is not issued from the same
 * {@link FileSystemProvider provider} as the tested path, assertions will throw a {@link ProviderMismatchException}.</li>
 * <li>Some assertions may need to perform I/O on the path's underlying filesystem; if an I/O error occurs when
 * accessing the filesystem, these assertions will throw a {@link PathsException}.</li>
 * </ul>
 *
 * @param <S> self type
 *
 * @see Path
 * @see java.nio.file.Paths#get(String, String...)
 * @see FileSystem
 * @see FileSystem#getPath(String, String...)
 * @see FileSystems#getDefault()
 * @see Files
 */
public abstract class AbstractPathAssert<S extends AbstractPathAssert<S>> extends AbstractComparableAssert<S, Path> {

  @VisibleForTesting
  protected Paths paths = Paths.instance();

  @VisibleForTesting
  Charset charset = Charset.defaultCharset();

  public AbstractPathAssert(final Path actual, final Class<?> selfType) {
	super(actual, selfType);
  }

  /**
   * Verifies that the content of the actual {@code Path} is the same as the given one (both paths must be a readable
   * files).
   * The charset to use when reading the actual path can be provided with {@link #usingCharset(Charset)} or
   * {@link #usingCharset(String)} prior to calling this method; if not, the platform's default charset (as returned by
   * {@link Charset#defaultCharset()}) will be used.
   * 
   * Examples:
   * <pre><code class="java"> // use the default charset
   * Path xFile = Files.write(Paths.get("xfile.txt"), "The Truth Is Out There".getBytes());
   * Path xFileUTF8 = Files.write(Paths.get("xfile-clone.txt"), "The Truth Is Out There".getBytes("UTF-8"));
   * Path xFileClone = Files.write(Paths.get("xfile-clone.txt"), "The Truth Is Out There".getBytes());
   * Path xFileFrench = Files.write(Paths.get("xfile-french.txt"), "La Vérité Est Ailleurs".getBytes());
   * 
   * // The following assertion succeeds (default charset is used):
   * assertThat(xFile).hasSameContentAs(xFileClone);
   * // The following assertion succeeds (UTF-8 charset is used to read xFile):
   * assertThat(xFileUTF8).usingCharset("UTF-8").hasContent(xFileClone);
   * 
   * // The following assertion fails:
   * assertThat(xFile).hasSameContentAs(xFileFrench);</code></pre>
   * 
   * @param expected the given {@code Path} to compare the actual {@code Path} to.
   * @return {@code this} assertion object.
   * @throws NullPointerException if the given {@code Path} is {@code null}.
   * @throws AssertionError if the actual or given {@code Path} is not an existing readable file.
   * @throws AssertionError if the actual {@code Path} is {@code null}.
   * @throws AssertionError if the content of the actual {@code Path} is not equal to the content of the given one.
   * @throws PathsException if an I/O error occurs.
   */
  public S hasSameContentAs(Path expected) {
	paths.assertHasSameContentAs(info, actual, charset, expected, Charset.defaultCharset());
	return myself;
  }

  /**
   * Verifies that the content of the actual {@code Path} is the same as the expected one, the expected {@code Path} being read with the given charset while
   * the charset used to read the actual path can be provided with {@link #usingCharset(Charset)} or
   * {@link #usingCharset(String)} prior to calling this method; if not, the platform's default charset (as returned by
   * {@link Charset#defaultCharset()}) will be used.
   * 
   * Examples:
   * <pre><code class="java"> Path fileUTF8Charset = Files.write(Paths.get("actual"), Collections.singleton("Gerçek"), StandardCharsets.UTF_8);
   * Charset turkishCharset = Charset.forName("windows-1254");
   * Path fileTurkischCharset = Files.write(Paths.get("expected"), Collections.singleton("Gerçek"), turkishCharset);
   * 
   * // The following assertion succeeds:
   * assertThat(fileUTF8Charset).usingCharset(StandardCharsets.UTF_8).hasSameContentAs(fileTurkischCharset, turkishCharset);
   * 
   * // The following assertion fails:
   * assertThat(fileUTF8Charset).usingCharset(StandardCharsets.UTF_8).hasSameContentAs(fileTurkischCharset, StandardCharsets.UTF_8);</code></pre>
   * 
   * @param expected the given {@code Path} to compare the actual {@code Path} to.
<<<<<<< HEAD
   * @param expectedCharset the {@link Charset} used to read the content of the expected Path.
=======
   * @param expectedCharset the {@code Charset} used to read the content of the expected Path.
>>>>>>> ee2aa369
   * @return {@code this} assertion object.
   * @throws NullPointerException if the given {@code Path} is {@code null}.
   * @throws AssertionError if the actual or given {@code Path} is not an existing readable file.
   * @throws AssertionError if the actual {@code Path} is {@code null}.
   * @throws AssertionError if the content of the actual {@code Path} is not equal to the content of the given one.
   * @throws PathsException if an I/O error occurs.
   */
  public S hasSameContentAs(Path expected, Charset expectedCharset) {
      paths.assertHasSameContentAs(info, actual, charset, expected, expectedCharset);
      return myself;
    }

  /**
   * Verifies that the binary content of the actual {@code Path} is <b>exactly</b> equal to the given one.
   *
   * Examples:
   * <pre><code class="java"> // using the default charset, the following assertion succeeds:
   * Path xFile = Files.write(Paths.get("xfile.txt"), "The Truth Is Out There".getBytes());
   * assertThat(xFile).hasBinaryContent("The Truth Is Out There".getBytes());
   *
   * // using a specific charset 
   * Charset turkishCharset = Charset.forName("windows-1254");
   * Path xFileTurkish = Files.write(Paths.get("xfile.turk"), Collections.singleton("Gerçek Başka bir yerde mi"), turkishCharset);
   * 
   * // The following assertion succeeds:
   * String expectedContent = "Gerçek Başka bir yerde mi" + org.assertj.core.util.Compatibility.System.lineSeparator();
   * byte[] binaryContent = expectedContent.getBytes(turkishCharset.name());
   * assertThat(xFileTurkish).hasBinaryContent(binaryContent);
   * 
   * // The following assertion fails ... unless you are in Turkey ;-):
   * assertThat(xFileTurkish).hasBinaryContent("Gerçek Başka bir yerde mi".getBytes());</code></pre>
   * 
   * @param expected the expected binary content to compare the actual {@code File}'s content to.
   * @return {@code this} assertion object.
   * @throws NullPointerException if the given content is {@code null}.
   * @throws AssertionError if the actual {@code File} is {@code null}.
   * @throws AssertionError if the actual {@code File} is not an existing file.
   * @throws RuntimeIOException if an I/O error occurs.
   * @throws AssertionError if the content of the actual {@code File} is not equal to the given binary content.
   */
  public S hasBinaryContent(byte[] expected) {
	paths.assertHasBinaryContent(info, actual, expected);
	return myself;
  }

  /**
   * Specifies the name of the charset to use for text-based assertions on the path's contents (path must be a readable
   * file).
   * 
   * Examples:
   * <pre><code class="java"> Charset turkishCharset = Charset.forName("windows-1254");
   * Path xFileTurkish = Files.write(Paths.get("xfile.turk"), Collections.singleton("Gerçek Başka bir yerde mi"), turkishCharset);
   * 
   * // The following assertion succeeds:
   * assertThat(xFileTurkish).usingCharset("windows-1254").hasContent("Gerçek Başka bir yerde mi");</code></pre>
   * 
   * @param charsetName the name of the charset to use.
   * @return {@code this} assertion object.
   * @throws IllegalArgumentException if the given encoding is not supported on this platform.
   */
  public S usingCharset(String charsetName) {
    checkArgument(Charset.isSupported(charsetName), "Charset:<'%s'> is not supported on this system", charsetName);
    return usingCharset(Charset.forName(charsetName));
  }

  /**
   * Specifies the charset to use for text-based assertions on the path's contents (path must be a readable file).
   * 
   * Examples:
   * <pre><code class="java"> Charset turkishCharset = Charset.forName("windows-1254");
   * Path xFileTurkish = Files.write(Paths.get("xfile.turk"), Collections.singleton("Gerçek Başka bir yerde mi"), turkishCharset);
   * 
   * // The following assertion succeeds:
   * assertThat(xFileTurkish).usingCharset(turkishCharset).hasContent("Gerçek Başka bir yerde mi");</code></pre>
   * 
   * @param charset the charset to use.
   * @return {@code this} assertion object.
   * @throws NullPointerException if the given charset is {@code null}.
   */
  public S usingCharset(Charset charset) {
	this.charset = checkNotNull(charset, "The charset should not be null");
	return myself;
  }

  /**
   * Verifies that the text content of the actual {@code Path} (which must be a readable file) is <b>exactly</b> equal
   * to the given one.<br/>
   * The charset to use when reading the actual path should be provided with {@link #usingCharset(Charset)} or
   * {@link #usingCharset(String)} prior to calling this method; if not, the platform's default charset (as returned by
   * {@link Charset#defaultCharset()}) will be used.
   * 
   * Examples:
   * <pre><code class="java"> // use the default charset
   * Path xFile = Files.write(Paths.get("xfile.txt"), "The Truth Is Out There".getBytes());
   * 
   * // The following assertion succeeds (default charset is used):
   * assertThat(xFile).hasContent("The Truth Is Out There");
   * 
   * // The following assertion fails:
   * assertThat(xFile).hasContent("La Vérité Est Ailleurs");
   * 
   * // using a specific charset 
   * Charset turkishCharset = Charset.forName("windows-1254");
   * 
   * Path xFileTurkish = Files.write(Paths.get("xfile.turk"), Collections.singleton("Gerçek Başka bir yerde mi"), turkishCharset);
   * 
   * // The following assertion succeeds:
   * assertThat(xFileTurkish).usingCharset(turkishCharset).hasContent("Gerçek Başka bir yerde mi");
   * 
   * // The following assertion fails ... unless you are in Turkey ;-):
   * assertThat(xFileTurkish).hasContent("Gerçek Başka bir yerde mi");</code></pre>
   *
   * @param expected the expected text content to compare the actual {@code File}'s content to.
   * @return {@code this} assertion object.
   * @throws NullPointerException if the given content is {@code null}.
   * @throws RuntimeIOException if an I/O error occurs.
   * @throws AssertionError if the actual {@code Path} is {@code null}.
   * @throws AssertionError if the actual {@code Path} is not a {@link Files#isReadable(Path) readable} file.
   * @throws AssertionError if the content of the actual {@code File} is not equal to the given content.
   */
  public S hasContent(String expected) {
	paths.assertHasContent(info, actual, expected, charset);
	return myself;
  }

  /**
   * Assert that the tested {@link Path} is a readable file, it checks that the file exists (according to
   * {@link Files#exists(Path, LinkOption...)}) and that it is readable(according to {@link Files#isReadable(Path)}).
   *
   * Examples:
   * <pre><code class="java"> // Create a file and set permissions to be readable by all.
   * Path readableFile = Paths.get("readableFile");
   * Set&lt;PosixFilePermission&gt; perms = PosixFilePermissions.fromString("r--r--r--");
   * Files.createFile(readableFile, PosixFilePermissions.asFileAttribute(perms));
   * 
   * final Path symlinkToReadableFile = FileSystems.getDefault().getPath("symlinkToReadableFile");
   * Files.createSymbolicLink(symlinkToReadableFile, readableFile);
   * 
   * // Create a file and set permissions not to be readable.
   * Path nonReadableFile = Paths.get("nonReadableFile");
   * Set&lt;PosixFilePermission&gt; notReadablePerms = PosixFilePermissions.fromString("-wx------");
   * Files.createFile(nonReadableFile, PosixFilePermissions.asFileAttribute(notReadablePerms));
   * 
   * final Path nonExistentPath = FileSystems.getDefault().getPath("nonexistent");
   *
   * // The following assertions succeed:
   * assertThat(readableFile).isReadable();
   * assertThat(symlinkToReadableFile).isReadable();
   *
   * // The following assertions fail:
   * assertThat(nonReadableFile).isReadable();
   * assertThat(nonExistentPath).isReadable();</code></pre>
   *
   * @return self
   *
   * @see Files#isReadable(Path)
   */
  public S isReadable() {
	paths.assertIsReadable(info, actual);
	return myself;
  }

  /**
   * Assert that the tested {@link Path} is a writable file, it checks that the file exists (according to
   * {@link Files#exists(Path, LinkOption...)}) and that it is writable(according to {@link Files#isWritable(Path)}).
   *
   * Examples:
   * <pre><code class="java"> Create a file and set permissions to be writable by all.
   * Path writableFile = Paths.get("writableFile");
   * Set&lt;PosixFilePermission&gt; perms = PosixFilePermissions.fromString("rw-rw-rw-");
   * Files.createFile(writableFile, PosixFilePermissions.asFileAttribute(perms));
   * 
   * final Path symlinkToWritableFile = FileSystems.getDefault().getPath("symlinkToWritableFile");
   * Files.createSymbolicLink(symlinkToWritableFile, writableFile);
   * 
   * // Create a file and set permissions not to be writable.
   * Path nonWritableFile = Paths.get("nonWritableFile");
   * perms = PosixFilePermissions.fromString("r--r--r--");
   * Files.createFile(nonWritableFile, PosixFilePermissions.asFileAttribute(perms));
   * 
   * final Path nonExistentPath = FileSystems.getDefault().getPath("nonexistent");
   *
   * // The following assertions succeed:
   * assertThat(writableFile).isWritable();
   * assertThat(symlinkToWritableFile).isWritable();
   *
   * // The following assertions fail:
   * assertThat(nonWritableFile).isWritable();
   * assertThat(nonExistentPath).isWritable();</code></pre>
   *
   * @return self
   *
   * @see Files#isWritable(Path)
   */
  public S isWritable() {
	paths.assertIsWritable(info, actual);
	return myself;
  }

  /**
   * Assert that the tested {@link Path} is an executable file, it checks that the file exists (according to
   * {@link Files#exists(Path, LinkOption...)}) and that it is executable(according to {@link Files#isExecutable(Path)}
   * ).
   *
   * Examples:
   * <pre><code class="java"> // Create a file and set permissions to be executable by all.
   * Path executableFile = Paths.get("executableFile");
   * Set&lt;PosixFilePermission&gt; perms = PosixFilePermissions.fromString("r-xr-xr-x");
   * Files.createFile(executableFile, PosixFilePermissions.asFileAttribute(perms));
   * 
   * final Path symlinkToExecutableFile = FileSystems.getDefault().getPath("symlinkToExecutableFile");
   * Files.createSymbolicLink(symlinkToExecutableFile, executableFile);
   * 
   * // Create a file and set permissions not to be executable.
   * Path nonExecutableFile = Paths.get("nonExecutableFile");
   * perms = PosixFilePermissions.fromString("rw-------");
   * Files.createFile(nonExecutableFile, PosixFilePermissions.asFileAttribute(perms));
   * 
   * final Path nonExistentPath = FileSystems.getDefault().getPath("nonexistent");
   *
   * // The following assertions succeed:
   * assertThat(executableFile).isExecutable();
   * assertThat(symlinkToExecutableFile).isExecutable();
   *
   * // The following assertions fail:
   * assertThat(nonExecutableFile).isExecutable();
   * assertThat(nonExistentPath).isExecutable();</code></pre>
   *
   * @return self
   *
   * @see Files#isExecutable(Path)
   */
  public S isExecutable() {
	paths.assertIsExecutable(info, actual);
	return myself;
  }

  /**
   * Assert that the tested {@link Path} exists according to {@link Files#exists(Path, LinkOption...)
   * Files#exists(Path)})
   *
   * <p>
   * <strong>Note that this assertion will follow symbolic links before asserting the path's existence.</strong>
   * </p>
   *
   * <p>
   * On Windows system, this has no influence. On Unix systems, this means the assertion result will fail if the path is
   * a symbolic link whose target does not exist. If you want to assert the existence of the symbolic link itself, use
   * {@link #existsNoFollowLinks()} instead.
   * </p>
   *
   * Examples:
   * <pre><code class="java"> // fs is a Unix filesystem
   * // Create a regular file, and a symbolic link pointing to it
   * final Path existingFile = fs.getPath("somefile");
   * Files.createFile(existingFile);
   * final Path symlinkToExistingFile = fs.getPath("symlinkToExistingFile");
   * Files.createSymbolicLink(symlinkToExistingFile, existingFile);
   *
   * // Create a symbolic link whose target does not exist
   * final Path nonExistentPath = fs.getPath("nonexistent");
   * final Path symlinkToNonExistentPath = fs.getPath("symlinkToNonExistentPath");
   * Files.createSymbolicLink(symlinkToNonExistentPath, nonExistentPath);
   *
   * // The following assertions succeed:
   * assertThat(existingFile).exists();
   * assertThat(symlinkToExistingFile).exists();
   *
   * // The following assertions fail:
   * assertThat(nonExistentPath).exists();
   * assertThat(symlinkToNonExistentPath).exists();</code></pre>
   *
   * @return self
   *
   * @see Files#exists(Path, LinkOption...)
   */
  public S exists() {
	paths.assertExists(info, actual);
	return myself;
  }

  /**
   * Assert that the tested {@link Path} exists, not following symbolic links, by calling
   * {@link Files#exists(Path, LinkOption...) Files#exists(Path, LinkOption.NOFOLLOW_LINKS)}).
   *
   * <p>
   * This assertion behaves like {@link #exists()}, with the difference that it can be used to assert the existence of a
   * symbolic link even if its target is invalid.
   * </p>
   *
   * Examples:
   * <pre><code class="java"> // fs is a Unix filesystem
   * // Create a regular file, and a symbolic link pointing to it
   * final Path existingFile = fs.getPath("somefile");
   * Files.createFile(existingFile);
   * final Path symlinkToExistingFile = fs.getPath("symlink");
   * Files.createSymbolicLink(symlinkToExistingFile, existingFile);
   * 
   * // Create a symbolic link whose target does not exist
   * final Path nonExistentPath = fs.getPath("nonexistent");
   * final Path symlinkToNonExistentPath = fs.getPath("symlinkToNonExistentPath");
   * Files.createSymbolicLink(symlinkToNonExistentPath, nonExistentPath);
   *
   * // The following assertions succeed
   * assertThat(existingFile).existsNoFollowLinks();
   * assertThat(symlinkToExistingFile).existsNoFollowLinks();
   * assertThat(symlinkToNonExistentPath).existsNoFollowLinks();
   *
   * // The following assertion fails
   * assertThat(nonExistentPath).existsNoFollowLinks();</code></pre>
   *
   * @return self
   *
   * @see Files#exists(Path, LinkOption...)
   */
  public S existsNoFollowLinks() {
	paths.assertExistsNoFollowLinks(info, actual);
	return myself;
  }

  /**
   * Assert that the tested {@link Path} does not exist.
   *
   * <p>
   * <strong>IMPORTANT NOTE:</strong> this method will NOT follow symbolic links (provided that the underlying
   * {@link FileSystem} of this path supports symbolic links at all).
   * </p>
   *
   * <p>
   * This means that even if the link exists this assertion will fail even if the link's target does not exists - note
   * that this is unlike the default behavior of {@link #exists()}.
   * </p>
   *
   * <p>
   * If you are a Windows user, the above does not apply to you; if you are a Unix user however, this is important.
   * Consider the following:
   * <pre><code class="java"> // fs is a FileSystem
   * // Create a regular file, and a symbolic link pointing to it
   * final Path existingFile = fs.getPath("somefile");
   * Files.createFile(existingFile);
   * final Path symlinkToExistingFile = fs.getPath("symlink");
   * Files.createSymbolicLink(symlinkToExistingFile, existingFile);
   * 
   * // Create a symbolic link to a nonexistent target file.
   * final Path nonExistentPath = fs.getPath("nonExistentPath");
   * final Path symlinkToNonExistentPath = fs.getPath("symlinkToNonExistentPath");
   * Files.createSymbolicLink(symlinkToNonExistentPath, nonExistentPath);
   *
   * // The following assertion succeeds
   * assertThat(nonExistentPath).doesNotExist();
   * 
   * // The following assertions fail:
   * assertThat(existingFile).doesNotExist();
   * assertThat(symlinkToExistingFile).doesNotExist();
   * // fail because symlinkToNonExistentPath exists even though its target does not.
   * assertThat(symlinkToNonExistentPath).doesNotExist();</code></pre>
   *
   * @return self
   *
   * @see Files#notExists(Path, LinkOption...)
   * @see LinkOption#NOFOLLOW_LINKS
   */
  public S doesNotExist() {
	paths.assertDoesNotExist(info, actual);
	return myself;
  }

  /**
   * Assert that the tested {@link Path} is a regular file.
   *
   * <p>
   * <strong>Note that this method will follow symbolic links.</strong> If you are a Unix user and wish to assert that a
   * path is a symbolic link instead, use {@link #isSymbolicLink()}.
   * </p>
   *
   * <p>
   * This assertion first asserts the existence of the path (using {@link #exists()}) then checks whether the path is a
   * regular file.
   * </p>
   *
   * Examples:
   * <pre><code class="java"> // fs is a Unix filesystem
   *
   * // Create a regular file, and a symbolic link to that regular file
   * final Path existingFile = fs.getPath("existingFile");
   * final Path symlinkToExistingFile = fs.getPath("symlinkToExistingFile");
   * Files.createFile(existingFile);
   * Files.createSymbolicLink(symlinkToExistingFile, existingFile);
   *
   * // Create a directory, and a symbolic link to that directory
   * final Path dir = fs.getPath("dir");
   * final Path dirSymlink = fs.getPath("dirSymlink");
   * Files.createDirectories(dir);
   * Files.createSymbolicLink(dirSymlink, dir);
   *
   * // Create a nonexistent entry, and a symbolic link to that entry
   * final Path nonExistentPath = fs.getPath("nonexistent");
   * final Path symlinkToNonExistentPath = fs.getPath("symlinkToNonExistentPath");
   * Files.createSymbolicLink(symlinkToNonExistentPath, nonExistentPath);
   *
   * // the following assertions succeed:
   * assertThat(existingFile).isRegularFile();
   * assertThat(symlinkToExistingFile).isRegularFile();
   *
   * // the following assertions fail because paths do not exist:
   * assertThat(nonExistentPath).isRegularFile();
   * assertThat(symlinkToNonExistentPath).isRegularFile();
   *
   * // the following assertions fail because paths exist but are not regular files:
   * assertThat(dir).isRegularFile();
   * assertThat(dirSymlink).isRegularFile();</code></pre>
   *
   * @return self
   */
  public S isRegularFile() {
	paths.assertIsRegularFile(info, actual);
	return myself;
  }

  /**
   * Assert that the tested {@link Path} is a directory.
   * <p>
   * <strong>Note that this method will follow symbolic links.</strong> If you are a Unix user and wish to assert that a
   * path is a symbolic link instead, use {@link #isSymbolicLink()}.
   * </p>
   *
   * <p>
   * This assertion first asserts the existence of the path (using {@link #exists()}) then checks whether the path is a
   * directory.
   * </p>
   *
   * Examples:
   * <pre><code class="java"> // fs is a Unix filesystem
   *
   * // Create a regular file, and a symbolic link to that regular file
   * final Path existingFile = fs.getPath("existingFile");
   * final Path symlinkToExistingFile = fs.getPath("symlinkToExistingFile");
   * Files.createFile(existingFile);
   * Files.createSymbolicLink(symlinkToExistingFile, existingFile);
   *
   * // Create a directory, and a symbolic link to that directory
   * final Path dir = fs.getPath("dir");
   * final Path dirSymlink = fs.getPath("dirSymlink");
   * Files.createDirectories(dir);
   * Files.createSymbolicLink(dirSymlink, dir);
   *
   * // Create a nonexistent entry, and a symbolic link to that entry
   * final Path nonExistentPath = fs.getPath("nonexistent");
   * final Path symlinkToNonExistentPath = fs.getPath("symlinkToNonExistentPath");
   * Files.createSymbolicLink(symlinkToNonExistentPath, nonExistentPath);
   *
   * // the following assertions succeed:
   * assertThat(dir).isDirectory();
   * assertThat(dirSymlink).isDirectory();
   *
   * // the following assertions fail because paths do not exist:
   * assertThat(nonExistentPath).isDirectory();
   * assertThat(symlinkToNonExistentPath).isDirectory();
   *
   * // the following assertions fail because paths exist but are not directories:
   * assertThat(existingFile).isDirectory();
   * assertThat(symlinkToExistingFile).isDirectory();</code></pre>
   *
   * @return self
   */
  public S isDirectory() {
	paths.assertIsDirectory(info, actual);
	return myself;
  }

  /**
   * Assert that the tested {@link Path} is a symbolic link.
   * <p>
   * This assertion first asserts the existence of the path (using {@link #existsNoFollowLinks()}) then checks whether
   * the path is a symbolic link.
   * </p>
   *
   * Examples:
   * <pre><code class="java"> // fs is a Unix filesystem
   *
   * // Create a regular file, and a symbolic link to that regular file
   * final Path existingFile = fs.getPath("existingFile");
   * final Path symlinkToExistingFile = fs.getPath("symlinkToExistingFile");
   * Files.createFile(existingFile);
   * Files.createSymbolicLink(symlinkToExistingFile, existingFile);
   *
   * // Create a directory, and a symbolic link to that directory
   * final Path dir = fs.getPath("dir");
   * final Path dirSymlink = fs.getPath("dirSymlink");
   * Files.createDirectories(dir);
   * Files.createSymbolicLink(dirSymlink, dir);
   *
   * // Create a nonexistent entry, and a symbolic link to that entry
   * final Path nonExistentPath = fs.getPath("nonexistent");
   * final Path symlinkToNonExistentPath = fs.getPath("symlinkToNonExistentPath");
   * Files.createSymbolicLink(symlinkToNonExistentPath, nonExistentPath);
   *
   * // the following assertions succeed:
   * assertThat(dirSymlink).isSymbolicLink();
   * assertThat(symlinkToExistingFile).isSymbolicLink();
   * assertThat(symlinkToNonExistentPath).isSymbolicLink();
   *
   * // the following assertion fails because the path does not exist:
   * assertThat(nonExistentPath).isSymbolicLink();
   *
   * // the following assertions fail because paths exist but are not symbolic links
   * assertThat(existingFile).isSymbolicLink();
   * assertThat(dir).isSymbolicLink();</code></pre>
   *
   * @return self
   */
  public S isSymbolicLink() {
	paths.assertIsSymbolicLink(info, actual);
	return myself;
  }

  /**
   * Assert that the tested {@link Path} is absolute (the path does not have to exist).
   *
   * <p>
   * Note that the fact that a path is absolute does not mean that it is {@link Path#normalize() normalized}:
   * {@code /foo/..} is absolute, for instance, but it is not normalized.
   * </p>
   *
   * Examples:
   * <pre><code class="java"> // unixFs is a Unix FileSystem
   *
   * // The following assertion succeeds:
   * assertThat(unixFs.getPath("/foo/bar")).isAbsolute();
   *
   * // The following assertion fails:
   * assertThat(unixFs.getPath("foo/bar")).isAbsolute();
   *
   * // windowsFs is a Windows FileSystem
   *
   * // The following assertion succeeds:
   * assertThat(windowsFs.getPath("c:\\foo")).isAbsolute();
   *
   * // The following assertions fail:
   * assertThat(windowsFs.getPath("foo\\bar")).isAbsolute();
   * assertThat(windowsFs.getPath("c:foo")).isAbsolute();
   * assertThat(windowsFs.getPath("\\foo\\bar")).isAbsolute();</code></pre>
   *
   * @return self
   *
   * @see Path#isAbsolute()
   */
  public S isAbsolute() {
	paths.assertIsAbsolute(info, actual);
	return myself;
  }

  /**
   * Assert that the tested {@link Path} is relative (opposite to {@link Path#isAbsolute()}).
   *
   * Examples:
   * <pre><code class="java"> // unixFs is a Unix FileSystem
   *
   * // The following assertions succeed:
   * assertThat(unixFs.getPath("./foo/bar")).isRelative();
   * assertThat(unixFs.getPath("foo/bar")).isRelative();
   *
   * // The following assertion fails:
   * assertThat(unixFs.getPath("/foo/bar")).isRelative();
   *
   * // windowsFs is a Windows FileSystem
   *
   * // The following assertion succeeds:
   * assertThat(windowsFs.getPath("foo\\bar")).isRelative();
   * assertThat(windowsFs.getPath("c:foo")).isRelative();
   * assertThat(windowsFs.getPath("\\foo\\bar")).isRelative();
   *
   * // The following assertions fail:
   * assertThat(windowsFs.getPath("c:\\foo")).isRelative();</code></pre>
   *
   * @return self
   *
   * @see Path#isAbsolute()
   */
  public S isRelative() {
	paths.assertIsRelative(info, actual);
	return myself;
  }

  /**
   * Assert that the tested {@link Path} is normalized.
   *
   * <p>
   * A path is normalized if it has no redundant components; typically, on both Unix and Windows, this means that the
   * path has no "self" components ({@code .}) and that its only parent components ({@code ..}), if any, are at the
   * beginning of the path.
   * </p>
   *
   * Examples:
   * <pre><code class="java"> // fs is a Unix filesystem
   *
   * // the following assertions succeed:
   * assertThat(fs.getPath("/usr/lib")).isNormalized();
   * assertThat(fs.getPath("a/b/c")).isNormalized();
   * assertThat(fs.getPath("../d")).isNormalized();
   *
   * // the following assertions fail:
   * assertThat(fs.getPath("/a/./b")).isNormalized();
   * assertThat(fs.getPath("c/b/..")).isNormalized();
   * assertThat(fs.getPath("/../../e")).isNormalized();</code></pre>
   *
   * @return self
   */
  public S isNormalized() {
	paths.assertIsNormalized(info, actual);
	return myself;
  }

  /**
   * Assert that the tested {@link Path} is canonical by comparing it to its {@link Path#toRealPath(LinkOption...) real
   * path}.
   *
   * <p>
   * For Windows users, this assertion is no different than {@link #isAbsolute()} expect that the file must exist. For
   * Unix users, this assertion ensures that the tested path is the actual file system resource, that is, it is not a
   * {@link Files#isSymbolicLink(Path) symbolic link} to the actual resource, even if the path is absolute.
   * </p>
   *
   * Examples:
   * <pre><code class="java"> // fs is a Unix filesystem
   * // Create a directory
   * final Path basedir = fs.getPath("/tmp/foo");
   * Files.createDirectories(basedir);
   * 
   * // Create a file in this directory
   * final Path existingFile = basedir.resolve("existingFile");
   * Files.createFile(existingFile);
   * 
   * // Create a symbolic link to that file
   * final Path symlinkToExistingFile = basedir.resolve("symlinkToExistingFile");
   * Files.createSymbolicLink(symlinkToExistingFile, existingFile);
   *
   * // The following assertion succeeds:
   * assertThat(existingFile).isCanonical();
   *
   * // The following assertion fails:
   * assertThat(symlinkToExistingFile).isCanonical();</code></pre>
   *
   * @throws PathsException an I/O error occurred while evaluating the path
   *
   * @see Path#toRealPath(LinkOption...)
   * @see Files#isSameFile(Path, Path)
   */
  public S isCanonical() {
	paths.assertIsCanonical(info, actual);
	return myself;
  }

  /**
   * Assert that the tested {@link Path} last element String representation is equal to the given filename.
   *
   * <p>
   * Note that the path does not need to exist to check its file name.
   * </p>
   *
   * Examples:
   * <pre><code class="java"> // fs is a Unix filesystem
   * final Path file = fs.getPath("/foo/foo.txt");
   * final Path symlink = fs.getPath("/home/symlink-to-foo");
   * Files.createSymbolicLink(symlink, file);
   *
   * // the following assertions succeed:
   * assertThat(fs.getPath("/dir1/file.txt")).hasFileName("file.txt");
   * assertThat(fs.getPath("/dir1/dir2")).hasFileName("dir2");
   * // you can check file name on non existent paths
   * assertThat(file).hasFileName("foo.txt");
   * assertThat(symlink).hasFileName("symlink-to-foo");
   *
   * // the following assertions fail:
   * assertThat(fs.getPath("/dir1/file.txt").hasFileName("other.txt");
   * // fail because, last element is "." 
   * assertThat(fs.getPath("/dir1/.")).hasFileName("dir1");
   * // fail because a link filename is not the same as its target filename
   * assertThat(symlink).hasFileName("file.txt");</code></pre>
   *
   * @param fileName the expected filename
   * @return self
   *
   * @throws NullPointerException if the given fileName is null.
   * @see Path#getFileName()
   */
  public S hasFileName(final String fileName) {
	paths.assertHasFileName(info, actual, fileName);
	return myself;
  }

  /**
   * Assert that the tested {@link Path} has the expected parent path.
   *
   * <p>
   * <em>This assertion will perform canonicalization of the tested path and of the given argument before performing the test; see the class
   * description for more details. If this is not what you want, use {@link #hasParentRaw(Path)} instead.</em>
   * </p>
   *
   * <p>
   * Checks that the tested path has the given parent. This assertion will fail both if the tested path has no parent,
   * or has a different parent than what is expected.
   * </p>
   *
   * Examples:
   * <pre><code class="java"> // fs is a Unix filesystem
   * final Path actual = fs.getPath("/dir1/dir2/file");
   *
   * // the following assertion succeeds:
   * assertThat(actual).hasParent(fs.getPath("/dir1/dir2/."));
   * // this one too as this path will be normalized to "/dir1/dir2":
   * assertThat(actual).hasParent(fs.getPath("/dir1/dir3/../dir2/."));
   *
   * // the following assertion fails:
   * assertThat(actual).hasParent(fs.getPath("/dir1"));</code></pre>
   *
   * @param expected the expected parent path
   * @return self
   *
   * @throws NullPointerException if the given parent path is null.
   * @throws PathsException failed to canonicalize the tested path or the path given as an argument
   * 
   * @see Path#getParent()
   */
  public S hasParent(final Path expected) {
	paths.assertHasParent(info, actual, expected);
	return myself;
  }

  /**
   * Assert that the tested {@link Path} has the expected parent path.
   *
   * <p>
   * <em>This assertion will not perform any canonicalization of either the tested path or the path given as an argument; 
   * see class description for more details. If this is not what you want, use {@link #hasParent(Path)} instead.</em>
   * </p>
   *
   * <p>
   * This assertion uses {@link Path#getParent()} with no modification, which means the only criterion for this
   * assertion's success is the path's components (its root and its name elements).
   * </p>
   *
   * <p>
   * This may lead to surprising results if the tested path and the path given as an argument are not normalized. For
   * instance, if the tested path is {@code /home/foo/../bar} and the argument is {@code /home}, the assertion will
   * <em>fail</em> since the parent of the tested path is not {@code /home} but... {@code /home/foo/..}.
   * </p>
   *
   * <p>
   * While this may seem counterintuitive, it has to be recalled here that it is not required for a {@link FileSystem}
   * to consider that {@code .} and {@code ..} are name elements for respectively the current directory and the parent
   * directory respectively. In fact, it is not even required that a {@link FileSystem} be hierarchical at all.
   * </p>
   *
   * Examples:
   * <pre><code class="java"> // fs is a Unix filesystem
   * final Path actual = fs.getPath("/dir1/dir2/file");
   *
   * // the following assertion succeeds:
   * assertThat(actual).hasParentRaw(fs.getPath("/dir1/dir2"));
   *
   * // the following assertions fails:
   * assertThat(actual).hasParent(fs.getPath("/dir1"));
   * // ... and this one too as expected path is not canonicalized.
   * assertThat(actual).hasParentRaw(fs.getPath("/dir1/dir3/../dir2"));</code></pre>
   *
   * @param expected the expected parent path
   * @return self
   *
   * @throws NullPointerException if the given parent path is null.
   * 
   * @see Path#getParent()
   */
  public S hasParentRaw(final Path expected) {
	paths.assertHasParentRaw(info, actual, expected);
	return myself;
  }

  /**
   * Assert that the tested {@link Path} has no parent.
   *
   * <p>
   * <em>This assertion will first canonicalize the tested path before performing the test; if this is not what you want, use {@link #hasNoParentRaw()} instead.</em>
   * </p>
   *
   * <p>
   * Check that the tested path, after canonicalization, has no parent. See the class description for more information
   * about canonicalization.
   * </p>
   *
   * Examples:
   * <pre><code class="java"> // fs is a Unix filesystem
   *
   * // the following assertion succeeds:
   * assertThat(fs.getPath("/")).hasNoParent();
   * // this one too as path will be normalized to "/"
   * assertThat(fs.getPath("/usr/..")).hasNoParent();
   *
   * // the following assertions fail:
   * assertThat(fs.getPath("/usr/lib")).hasNoParent();
   * assertThat(fs.getPath("/usr")).hasNoParent();</code></pre>
   *
   * @return self
   *
   * @throws PathsException failed to canonicalize the tested path
   *
   * @see Path#getParent()
   */
  public S hasNoParent() {
	paths.assertHasNoParent(info, actual);
	return myself;
  }

  /**
   * Assert that the tested {@link Path} has no parent.
   *
   * <p>
   * <em>This assertion will not canonicalize the tested path before performing the test; 
   * if this is not what you want, use {@link #hasNoParent()} instead.</em>
   * </p>
   *
   * <p>
   * As canonicalization is not performed, this means the only criterion for this assertion's success is the path's
   * components (its root and its name elements).
   * </p>
   *
   * <p>
   * This may lead to surprising results. For instance, path {@code /usr/..} <em>does</em> have a parent, and this
   * parent is {@code /usr}.
   * </p>
   *
   * Examples:
   * <pre><code class="java"> // fs is a Unix filesystem
   *
   * // the following assertions succeed:
   * assertThat(fs.getPath("/")).hasNoParentRaw();
   * assertThat(fs.getPath("foo")).hasNoParentRaw();
   *
   * // the following assertions fail:
   * assertThat(fs.getPath("/usr/lib")).hasNoParentRaw();
   * assertThat(fs.getPath("/usr")).hasNoParentRaw();
   * // this one fails as canonicalization is not performed, leading to parent being /usr
   * assertThat(fs.getPath("/usr/..")).hasNoParent();</code></pre>
   *
   * @return self
   *
   * @see Path#getParent()
   */
  public S hasNoParentRaw() {
	paths.assertHasNoParentRaw(info, actual);
	return myself;
  }

  /**
   * Assert that the tested {@link Path} starts with the given path.
   *
   * <p>
   * <em>This assertion will perform canonicalization of both the tested path and the path given as an argument; 
   * see class description for more details. If this is not what you want, use {@link #startsWithRaw(Path)} instead.</em>
   * </p>
   *
   * <p>
   * Checks that the given {@link Path} starts with another path. Note that the name components matter, not the string
   * representation; this means that, for example, {@code /home/foobar/baz} <em>does not</em> start with
   * {@code /home/foo}.
   * </p>
   *
   * Examples:
   * <pre><code class="java"> // fs is a Unix filesystem
   * final Path tested = fs.getPath("/home/joe/myfile");
   *
   * // the following assertion succeeds:
   * assertThat(tested).startsWith(fs.getPath("/home"));
   * assertThat(tested).startsWith(fs.getPath("/home/"));
   * assertThat(tested).startsWith(fs.getPath("/home/."));
   * // assertion succeeds because this path will be canonicalized to "/home/joe"
   * assertThat(tested).startsWith(fs.getPath("/home/jane/../joe/."));
   *
   * // the following assertion fails:
   * assertThat(tested).startsWith(fs.getPath("/home/harry"));</code></pre>
   *
   * @param other the other path
   * @return self
   *
   * @throws NullPointerException if the given path is null.
   * @throws PathsException failed to canonicalize the tested path or the path given as an argument
   *
   * @see Path#startsWith(Path)
   * @see Path#toRealPath(LinkOption...)
   */
  public S startsWith(final Path other) {
	paths.assertStartsWith(info, actual, other);
	return myself;
  }

  /**
   * Assert that the tested {@link Path} starts with the given path.
   *
   * <p>
   * <em>This assertions does not perform canonicalization on either the
   * tested path or the path given as an argument; see class description for
   * more details. If this is not what you want, use {@link #startsWith(Path)}
   * instead.</em>
   * </p>
   *
   * <p>
   * Checks that the given {@link Path} starts with another path, without performing canonicalization on its arguments.
   * This means that the only criterion to determine whether a path starts with another is the tested path's, and the
   * argument's, name elements.
   * </p>
   *
   * <p>
   * This may lead to some surprising results: for instance, path {@code /../home/foo} does <em>not</em> start with
   * {@code /home} since the first name element of the former ({@code ..}) is different from the first name element of
   * the latter ({@code home}).
   * </p>
   *
   * Examples:
   * <pre><code class="java"> // fs is a Unix filesystem
   * final Path tested = fs.getPath("/home/joe/myfile");
   *
   * // the following assertion succeeds:
   * assertThat(tested).startsWithRaw(fs.getPath("/home/joe"));
   *
   * // the following assertion fails:
   * assertThat(tested).startsWithRaw(fs.getPath("/home/harry"));
   * // .... and this one too as given path is not canonicalized
   * assertThat(tested).startsWithRaw(fs.getPath("/home/joe/.."));</code></pre>
   *
   * @param other the other path
   * @return self
   *
   * @throws NullPointerException if the given path is null.
   * 
   * @see Path#startsWith(Path)
   */
  public S startsWithRaw(final Path other) {
	paths.assertStartsWithRaw(info, actual, other);
	return myself;
  }

  /**
   * Assert that the tested {@link Path} ends with the given path.
   *
   * <p>
   * This assertion will attempt to canonicalize the tested path and normalize the path given as an argument before
   * performing the actual test.
   * </p>
   *
   * <p>
   * Note that the criterion to determine success is determined by the path's name elements; therefore,
   * {@code /home/foobar/baz} does <em>not</em> end with {@code bar/baz}.
   * </p>
   *
   * Examples:
   * <pre><code class="java"> // fs is a Unix filesystem.
   * // the current directory is supposed to be /home.
   * final Path tested = fs.getPath("/home/joe/myfile");
   * // as tested will be canonicalized, it could have been written: /home/jane/../joe/myfile
   *
   * // the following assertion succeeds:
   * assertThat(tested).endsWith(fs.getPath("joe/myfile"));
   *
   * // the following assertions fail:
   * assertThat(tested).endsWith(fs.getPath("joe/otherfile"));
   * // this path will be normalized to joe/otherfile
   * assertThat(tested).endsWith(fs.getPath("joe/myfile/../otherfile"));</code></pre>
   *
   * @param other the other path
   * @return self
   *
   * @throws NullPointerException if the given path is null.
   * @throws PathsException failed to canonicalize the tested path (see class
   *           description)
   * 
   * @see Path#endsWith(Path)
   * @see Path#toRealPath(LinkOption...)
   */
  public S endsWith(final Path other) {
	paths.assertEndsWith(info, actual, other);
	return myself;
  }

  /**
   * Assert that the tested {@link Path} ends with the given path.
   *
   * <p>
   * <em>This assertion will not perform any canonicalization (on the
   * tested path) or normalization (on the path given as an argument); see the
   * class description for more details. If this is not what you want, use
   * {@link #endsWith(Path)} instead.</em>
   * </p>
   *
   * <p>
   * This may lead to some surprising results; for instance, path {@code /home/foo} does <em>not</em> end with
   * {@code foo/.} since the last name element of the former ({@code foo}) is different from the last name element of
   * the latter ({@code .}).
   * </p>
   *
   * Examples:
   * <pre><code class="java"> // fs is a Unix filesystem
   * // the current directory is supposed to be /home.
   * final Path tested = fs.getPath("/home/joe/myfile");
   *
   * // The following assertion succeeds:
   * assertThat(tested).endsWithRaw(fs.getPath("joe/myfile"));
   *
   * // But the following assertion fails:
   * assertThat(tested).endsWithRaw(fs.getPath("harry/myfile"));
   * // and this one too as the given path is not normalized
   * assertThat(tested).endsWithRaw(fs.getPath("harry/../joe/myfile"));</code></pre>
   *
   * @param other the other path
   * @return self
   * 
   * @throws NullPointerException if the given path is null.
   * 
   * @see Path#endsWith(Path)
   */
  public S endsWithRaw(final Path other) {
	paths.assertEndsWithRaw(info, actual, other);
	return myself;
  }
}<|MERGE_RESOLUTION|>--- conflicted
+++ resolved
@@ -142,11 +142,7 @@
    * assertThat(fileUTF8Charset).usingCharset(StandardCharsets.UTF_8).hasSameContentAs(fileTurkischCharset, StandardCharsets.UTF_8);</code></pre>
    * 
    * @param expected the given {@code Path} to compare the actual {@code Path} to.
-<<<<<<< HEAD
    * @param expectedCharset the {@link Charset} used to read the content of the expected Path.
-=======
-   * @param expectedCharset the {@code Charset} used to read the content of the expected Path.
->>>>>>> ee2aa369
    * @return {@code this} assertion object.
    * @throws NullPointerException if the given {@code Path} is {@code null}.
    * @throws AssertionError if the actual or given {@code Path} is not an existing readable file.
