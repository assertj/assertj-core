--- conflicted
+++ resolved
@@ -907,25 +907,10 @@
    * fellowshipOfTheRing.add(new TolkienCharacter(&quot;Gimli&quot;, 139, DWARF));
    * fellowshipOfTheRing.add(new TolkienCharacter(&quot;Aragorn&quot;, 87, MAN);
    * fellowshipOfTheRing.add(new TolkienCharacter(&quot;Boromir&quot;, 37, MAN));
-<<<<<<< HEAD
    * 
    * // fellowship has hobbitses, right, my presioussss?
    * assertThat(fellowshipOfTheRing).extracting(TolkienCharacter::getRace).contains(HOBBIT);</code></pre>
    * 
-=======
-   *
-   * // this extracts the race
-   * Extractor&lt;TolkienCharacter, Race&gt; race = new Extractor&lt;TolkienCharacter, Race&gt;() {
-   *    &commat;Override
-   *    public Race extract(TolkienCharacter input) {
-   *        return input.getRace();
-   *    }
-   * }
-   *
-   * // fellowship has hobbitses, right, my presioussss?
-   * assertThat(fellowshipOfTheRing).extracting(race).contains(HOBBIT);</code></pre>
-   *
->>>>>>> 1c5101cb
    * Note that the order of extracted property/field values is consistent with the iteration order of the Iterable under
    * test, for example if it's a {@link HashSet}, you won't be able to make any assumptions on the extracted values
    * order.
@@ -954,35 +939,16 @@
    * CartoonCharacter pebbles = new CartoonCharacter("Pebbles Flintstone");
    * CartoonCharacter fred = new CartoonCharacter("Fred Flintstone");
    * fred.getChildren().add(pebbles);
-<<<<<<< HEAD
-   * 
-=======
-   *
-   * Extractor&lt;CartoonCharacter, List&lt;CartoonCharacter&gt;&gt; childrenOf = new Extractor&lt;CartoonChildren, List&lt;CartoonChildren&gt;&gt;() {
-   *    &commat;Override
-   *    public List&lt;CartoonChildren&gt; extract(CartoonCharacter input) {
-   *        return input.getChildren();
-   *    }
-   * }
-   *
->>>>>>> 1c5101cb
+   * 
    * List&lt;CartoonCharacter&gt; parents = newArrayList(homer, fred);
    * // check children
    * assertThat(parent).flatExtracting(CartoonCharacter::getChildren)
    *                   .containsOnly(bart, lisa, maggie, pebbles);</code></pre>
-<<<<<<< HEAD
    * 
    * The order of extracted values is consistent with both the order of the collection itself, as well as the extracted
    * collections.
    * 
    * @param extractor the object transforming input object to an {@code Iterable} of desired ones
-=======
-   *
-   * The order of extracted values is consisted with both the order of the collection itself, as well as the extracted
-   * collections.
-   *
-   * @param extractor the object transforming input object to an Iterable of desired ones
->>>>>>> 1c5101cb
    * @return a new assertion object whose object under test is the list of values extracted
    * @throws NullPointerException if one of the {@code Iterable}'s element is null.
    */
@@ -1083,7 +1049,6 @@
   }
 
   /**
-<<<<<<< HEAD
    * Use the given {@link Function}s to extract the values from the {@link Iterable}'s elements into a new {@link Iterable}
    * composed of {@link Tuple}s (a simple data structure containing the extracted values), this new {@link Iterable} becoming the
    * object under test.
@@ -1156,27 +1121,10 @@
    * Given 2 properties, if the extracted values were not flattened, instead having a simple list like : 
    * <pre>element1.value1, element1.value2, element2.value1, element2.value2, ...  </pre>
    * ... we would get a list of list : 
-=======
-   * Extract the given properties/fields values from each {@code Iterable}'s element and
-   * flatten the extracted values in a list that is used as the new object under test.
-   * <p>
-   * Given 2 properties, if the extracted values were not flattened, instead having a simple list like :
-   * <pre>element1.value1, element1.value2, element2.value1, element2.value2, ...  </pre>
-   * ... we would get a list of list :
->>>>>>> 1c5101cb
    * <pre>list(element1.value1, element1.value2), list(element2.value1, element2.value2), ...  </pre>
    * <p>
    * Code example:
    * <pre><code class='java'> // fellowshipOfTheRing is a List&lt;TolkienCharacter&gt;
-<<<<<<< HEAD
-   * 
-   * // values are extracted in order and flattened : age1, name1, age2, name2, age3 ...  
-   * assertThat(fellowshipOfTheRing).flatExtracting("age", "name")
-   *                                .contains(33 ,"Frodo", 
-   *                                          1000, "Legolas",
-   *                                          87, "Aragorn");</code></pre>
-   * 
-=======
    *
    * // values are extracted in order and flattened : age1, name1, age2, name2, age3 ...
    * assertThat(fellowshipOfTheRing).flatExtracting("age", "name")
@@ -1184,11 +1132,10 @@
    *                                          1000, "Legolas",
    *                                          87, "Aragorn");</code></pre>
    *
->>>>>>> 1c5101cb
    * @param extractors all the extractors to apply on each actual {@code Iterable}'s elements
    * @return a new assertion object whose object under test is a flattened list of all extracted values.
    * @throws IllegalArgumentException if fieldOrPropertyNames vararg is null or empty
-   * @since 2.5.0
+   * @since 2.5.0 / 3.5.0
    */
   public ListAssert<Object> flatExtracting(String... fieldOrPropertyNames) {
     List<Object> extractedValues = newArrayList();
@@ -1199,25 +1146,7 @@
   }
 
   /**
-<<<<<<< HEAD
-   * Same as {@link #containsExactly(Object[])} but handle the {@link Iterable} to array conversion. Same semantic as
-   * {@link #containsExactly(Object...)} : verifies that actual contains all the elements of the given iterable and
-   * nothing else <b>in the same order</b>.
-   * <p>
-   * Example :
-   * 
-   * <pre><code class='java'> Iterable&lt;Ring&gt; elvesRings = newArrayList(vilya, nenya, narya);
-   * 
-   * // assertion will pass
-   * assertThat(elvesRings).containsExactly(newLinkedList(vilya, nenya, narya));
-   * 
-   * // assertion will fail as actual and expected order differ
-   * assertThat(elvesRings).containsExactly(newLinkedList(nenya, vilya, narya));</code></pre>
-   *
-   * @param iterable the given {@code Iterable} we will get elements from.
-=======
-   * {@inheritDoc}
->>>>>>> 1c5101cb
+   * {@inheritDoc}
    */
   @Override
   public SELF containsExactlyElementsOf(Iterable<? extends ELEMENT> iterable) {
@@ -1483,16 +1412,9 @@
    * assertThat(fellowshipOfTheRing).filteredOn("race.name", "Man")
    *                                .filteredOn("name", not("Boromir"))
    *                                .containsOnly(aragorn);</code></pre>
-<<<<<<< HEAD
    * 
    * If you need more complex filter, use {@link #filteredOn(Predicate)} or {@link #filteredOn(Condition)}.
    * 
-=======
-   *
-   * If you need more complex filter, use {@link #filteredOn(Condition)} and provide a {@link Condition} to specify the
-   * filter to apply.
-   *
->>>>>>> 1c5101cb
    * @param propertyOrFieldName the name of the property or field to read
    * @param expectedValue the value to compare element's property or field with
    * @return a new assertion object with the filtered iterable under test
@@ -1538,14 +1460,8 @@
    * An {@link IntrospectionError} is thrown if the given propertyOrFieldName can't be found in one of the iterable
    * elements.
    * <p>
-<<<<<<< HEAD
    * If you need more complex filter, use {@link #filteredOn(Predicate)} or {@link #filteredOn(Condition)}.
    * 
-=======
-   * If you need more complex filter, use {@link #filteredOn(Condition)} and provide a {@link Condition} to specify the
-   * filter to apply.
-   *
->>>>>>> 1c5101cb
    * @param propertyOrFieldName the name of the property or field to read
    * @return a new assertion object with the filtered iterable under test
    * @throws IntrospectionError if the given propertyOrFieldName can't be found in one of the iterable elements.
@@ -1612,16 +1528,9 @@
    * assertThat(fellowshipOfTheRing).filteredOn("race.name", "Man")
    *                                .filteredOn("name", not("Boromir"))
    *                                .containsOnly(aragorn);</code></pre>
-<<<<<<< HEAD
    * 
    * If you need more complex filter, use {@link #filteredOn(Predicate)} or {@link #filteredOn(Condition)}.
    * 
-=======
-   *
-   * If you need more complex filter, use {@link #filteredOn(Condition)} and provide a {@link Condition} to specify the
-   * filter to apply.
-   *
->>>>>>> 1c5101cb
    * @param propertyOrFieldName the name of the property or field to read
    * @param filterOperator the filter operator to apply
    * @return a new assertion object with the filtered iterable under test
@@ -1717,11 +1626,7 @@
    *                                        .startsWith("pip");</code></pre>
    *
    * @return the assertion on the first element
-<<<<<<< HEAD
-   * @throws AssertionError if the actual {@link Iterable} is empty. 
-=======
    * @throws AssertionError if the actual {@link Iterable} is empty.
->>>>>>> 1c5101cb
    * @since 2.5.0 / 3.5.0
    */
   public ELEMENT_ASSERT first() {
@@ -1767,13 +1672,8 @@
    *                                        .startsWith("fro");</code></pre>
    *
    * @return the assertion on the first element
-<<<<<<< HEAD
-   * @throws AssertionError if the actual {@link Iterable} is empty. 
-   * @since 2.5.0 / 3.5.0 
-=======
    * @throws AssertionError if the actual {@link Iterable} is empty.
    * @since 2.5.0 / 3.5.0
->>>>>>> 1c5101cb
    */
   public ELEMENT_ASSERT last() {
     isNotEmpty();
@@ -2071,7 +1971,6 @@
   /**
    * Return an {@code Assert} object that allows to perform assertions on the size of the {@link Iterable} under test.
    * <p>
-<<<<<<< HEAD
    * Once this method is called, the object under test is no more the initial {@link Iterable} but its size, 
    * to perform assertions on the initial {@link Iterable}, call {@link AbstractIterableSizeAssert#returnToIterable()}. 
    * <p>
@@ -2088,24 +1987,6 @@
    * assertThat(elvesRings).size().isGreaterThan(3);</code></pre>
    *   
    * @return AbstractIterableSizeAssert built with the {@code Iterable}'s size. 
-=======
-   * Once this method is called, the object under test is no more the initial {@link Iterable} but its size,
-   * to perform assertions on the initial {@link Iterable}, call {@link AbstractIterableSizeAssert#returnToIterable()}.
-   * <p>
-   * Example:
-   * <pre><code class='java'> Iterable&lt;Ring&gt; elvesRings = newArrayList(vilya, nenya, narya);
-   *
-   * // assertion will pass:
-   * assertThat(elvesRings).size().isGreaterThan(1)
-   *                              .isLessThanOrEqualTo(3)
-   *                       .returnToIterable().contains(narya)
-   *                                          .doesNotContain(oneRing);
-   *
-   * // assertion will fail:
-   * assertThat(elvesRings).size().isGreaterThan(3);</code></pre>
-   *
-   * @return AbstractIterableSizeAssert built with the {@code Iterable}'s size.
->>>>>>> 1c5101cb
    * @throws NullPointerException if the given {@code Iterable} is {@code null}.
    */
   @SuppressWarnings({ "rawtypes", "unchecked" })
