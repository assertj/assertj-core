--- conflicted
+++ resolved
@@ -12,12 +12,9 @@
  */
 package org.assertj.core.api;
 
-<<<<<<< HEAD
 import static java.util.stream.Collectors.toList;
 import static java.util.stream.StreamSupport.stream;
-=======
 import static org.assertj.core.api.Assertions.assertThat;
->>>>>>> 4c8f982c
 import static org.assertj.core.api.filter.Filters.filter;
 import static org.assertj.core.extractor.Extractors.byName;
 import static org.assertj.core.extractor.Extractors.resultOf;
@@ -1006,11 +1003,11 @@
    * @return a new assertion object whose object under test is the list of Tuples containing the extracted values.
    */
   @SafeVarargs
-  public final ListAssert<Tuple> extracting(Function<T, ?>... extractors) {
+  public final ListAssert<Tuple> extracting(Function<ELEMENT, ?>... extractors) {
     // combine all extractors into one function
-    Function<T, Tuple> tupleExtractor = objectToExtractValueFrom -> {
+    Function<ELEMENT, Tuple> tupleExtractor = objectToExtractValueFrom -> {
       Tuple tuple = new Tuple();
-      for (Function<T, ?> extractor : extractors) {
+      for (Function<ELEMENT, ?> extractor : extractors) {
         // extract value one by one
         tuple.addData(extractor.apply(objectToExtractValueFrom));
       }
@@ -1634,17 +1631,17 @@
    * @throws IllegalArgumentException if the given predicate is {@code null}.
    */
   @SuppressWarnings("unchecked")
-  public S filteredOn(Predicate<? super T> predicate) {
+  public SELF filteredOn(Predicate<? super ELEMENT> predicate) {
     if (predicate == null) throw new IllegalArgumentException("The filter predicate should not be null");
-    return (S) new ListAssert<>(stream(actual.spliterator(), false).filter(predicate).collect(toList()));
-  }
-
-
-  /**
-   * {@inheritDoc}
-   */
-  @Override
-  public S allMatch(Predicate<? super T> predicate) {
+    return (SELF) new ListAssert<>(stream(actual.spliterator(), false).filter(predicate).collect(toList()));
+  }
+
+
+  /**
+   * {@inheritDoc}
+   */
+  @Override
+  public SELF allMatch(Predicate<? super ELEMENT> predicate) {
     iterables.assertAllMatch(info, actual, predicate);
     return myself;
   }
