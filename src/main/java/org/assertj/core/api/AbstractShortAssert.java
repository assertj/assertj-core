/**
 * Licensed under the Apache License, Version 2.0 (the "License"); you may not use this file except in compliance with
 * the License. You may obtain a copy of the License at
 *
 * http://www.apache.org/licenses/LICENSE-2.0
 *
 * Unless required by applicable law or agreed to in writing, software distributed under the License is distributed on
 * an "AS IS" BASIS, WITHOUT WARRANTIES OR CONDITIONS OF ANY KIND, either express or implied. See the License for the
 * specific language governing permissions and limitations under the License.
 *
 * Copyright 2012-2017 the original author or authors.
 */
package org.assertj.core.api;

import java.util.Comparator;

import org.assertj.core.data.Offset;
import org.assertj.core.data.Percentage;
import org.assertj.core.internal.ComparatorBasedComparisonStrategy;
import org.assertj.core.internal.Shorts;
import org.assertj.core.util.VisibleForTesting;

/**
 * Base class for all implementations of assertions for {@link Short}s.
 * 
 * @param <SELF> the "self" type of this assertion class. Please read &quot;<a href="http://bit.ly/1IZIRcY"
 *          target="_blank">Emulating 'self types' using Java Generics to simplify fluent API implementation</a>&quot;
 *          for more details.
 *
 * @author Drummond Dawson
 * @author Yvonne Wang
 * @author David DIDIER
 * @author Ansgar Konermann
 * @author Alex Ruiz
 * @author Mikhail Mazursky
 * @author Nicolas François
 */
public abstract class AbstractShortAssert<SELF extends AbstractShortAssert<SELF>> extends AbstractComparableAssert<SELF, Short>
    implements NumberAssert<SELF, Short> {

  @VisibleForTesting
  Shorts shorts = Shorts.instance();

  public AbstractShortAssert(Short actual, Class<?> selfType) {
    super(actual, selfType);
  }

  /**
   * Verifies that the actual value is equal to the given one.
   * <p>
   * Example:
   * <pre><code class='java'> // assertion will pass:
   * assertThat(Short.valueOf(&quot;1&quot;)).isEqualTo((short) 1);
   * 
   * // assertion will fail:
   * assertThat(Short.valueOf(&quot;-1&quot;)).isEqualTo((short) 1);</code></pre>
   * </p>
   *
   * @param expected the given value to compare the actual value to.
   * @return {@code this} assertion object.
   * @throws AssertionError if the actual value is {@code null}.
   * @throws AssertionError if the actual value is not equal to the given one.
   */
  public SELF isEqualTo(short expected) {
    shorts.assertEqual(info, actual, expected);
    return myself;
  }

  /**
   * Verifies that the actual value is not equal to the given one.
   * <p>
   * Example:
   * <pre><code class='java'> // assertion will pass:
   * assertThat(Short.valueOf((&quot;-1&quot;)).isNotEqualTo((short) 1);
   * 
   * // assertion will fail:
   * assertThat(Short.valueOf(&quot;1&quot;)).isNotEqualTo((short) 1);</code></pre>
   * </p>
   *
   * @param other the given value to compare the actual value to.
   * @return {@code this} assertion object.
   * @throws AssertionError if the actual value is {@code null}.
   * @throws AssertionError if the actual value is equal to the given one.
   */
  public SELF isNotEqualTo(short other) {
    shorts.assertNotEqual(info, actual, other);
    return myself;
  }

  /** {@inheritDoc} */
  @Override
  public SELF isZero() {
    shorts.assertIsZero(info, actual);
    return myself;
  }

  /** {@inheritDoc} */
  @Override
  public SELF isNotZero() {
    shorts.assertIsNotZero(info, actual);
    return myself;
  }

  /** {@inheritDoc} */
  @Override
<<<<<<< HEAD
  public SELF isPositive() {
=======
  public S isOne() {
    shorts.assertIsOne(info, actual);
    return myself;
  }

  /** {@inheritDoc} */
  @Override
  public S isPositive() {
>>>>>>> 7602d94b
    shorts.assertIsPositive(info, actual);
    return myself;
  }

  /** {@inheritDoc} */
  @Override
  public SELF isNegative() {
    shorts.assertIsNegative(info, actual);
    return myself;
  }

  /** {@inheritDoc} */
  @Override
  public SELF isNotNegative() {
    shorts.assertIsNotNegative(info, actual);
    return myself;
  }

  /** {@inheritDoc} */
  @Override
  public SELF isNotPositive() {
    shorts.assertIsNotPositive(info, actual);
    return myself;
  }

  /**
   * Verifies that the actual value is less than the given one.
   * <p>
   * Example:
   * <pre><code class='java'> // assertion will pass:
   * assertThat(Short.valueOf(&quot;1&quot;)).isLessThan((short) 2);
   * 
   * // assertion will fail:
   * assertThat(Short.valueOf(&quot;1&quot;)).isLessThan((short) 0);
   * assertThat(Short.valueOf(&quot;1&quot;)).isLessThan((short) 1);</code></pre>
   * </p>
   * 
   * @param other the given value to compare the actual value to.
   * @return {@code this} assertion object.
   * @throws AssertionError if the actual value is {@code null}.
   * @throws AssertionError if the actual value is equal to or greater than the given one.
   */
  public SELF isLessThan(short other) {
    shorts.assertLessThan(info, actual, other);
    return myself;
  }

  /**
   * Verifies that the actual value is less than or equal to the given one.
   * <p>
   * Example:
   * <pre><code class='java'> // assertion will pass:
   * assertThat(Short.valueOf(&quot;1&quot;)).isLessThanOrEqualTo((short) 1);
   * 
   * // assertion will fail:
   * assertThat(Short.valueOf(&quot;1&quot;)).isLessThanOrEqualTo((short) 0);</code></pre>
   * </p>
   * 
   * @param other the given value to compare the actual value to.
   * @return {@code this} assertion object.
   * @throws AssertionError if the actual value is {@code null}.
   * @throws AssertionError if the actual value is greater than the given one.
   */
  public SELF isLessThanOrEqualTo(short other) {
    shorts.assertLessThanOrEqualTo(info, actual, other);
    return myself;
  }

  /**
   * Verifies that the actual value is greater than the given one.
   * <p>
   * Example:
   * <pre><code class='java'> // assertion will pass:
   * assertThat(Short.valueOf(&quot;1&quot;)).isGreaterThan((short) 0);
   * 
   * // assertions will fail:
   * assertThat(Short.valueOf(&quot;0&quot;)).isGreaterThan((short) 1);
   * assertThat(Short.valueOf(&quot;0&quot;)).isGreaterThan((short) 0);</code></pre>
   * </p>
   * 
   * @param other the given value to compare the actual value to.
   * @return {@code this} assertion object.
   * @throws AssertionError if the actual value is {@code null}.
   * @throws AssertionError if the actual value is equal to or less than the given one.
   */
  public SELF isGreaterThan(short other) {
    shorts.assertGreaterThan(info, actual, other);
    return myself;
  }

  /**
   * Verifies that the actual value is greater than or equal to the given one.
   * <p>
   * Example:
   * <pre><code class='java'> // assertion will pass:
   * assertThat(Short.valueOf(&quot;1&quot;)).isGreaterThanOrEqualTo((short) 1);
   * 
   * // assertion will fail:
   * assertThat(Short.valueOf(&quot;0&quot;)).isGreaterThanOrEqualTo((short) 1);</code></pre>
   * </p>
   *
   * @param other the given value to compare the actual value to.
   * @return {@code this} assertion object.
   * @throws AssertionError if the actual value is {@code null}.
   * @throws AssertionError if the actual value is less than the given one.
   */
  public SELF isGreaterThanOrEqualTo(short other) {
    shorts.assertGreaterThanOrEqualTo(info, actual, other);
    return myself;
  }

  /** {@inheritDoc} */
  @Override
  public SELF isBetween(Short start, Short end) {
    shorts.assertIsBetween(info, actual, start, end);
    return myself;
  }

  /** {@inheritDoc} */
  @Override
  public SELF isStrictlyBetween(Short start, Short end) {
    shorts.assertIsStrictlyBetween(info, actual, start, end);
    return myself;
  }

  /**
   * Verifies that the actual short is close to the given one within the given offset.<br>
   * If difference is equal to offset value, assertion is considered valid.
   * <p>
   * Example:
   * <pre><code class='java'> // assertions will pass:
   * assertThat((short)5).isCloseTo((short)7, within((short)3));
   *
   * // if difference is exactly equals to the offset, it's ok
   * assertThat((short)5).isCloseTo((short)7, within((short)2));
   *
   * // assertion will fail
   * assertThat((short)5).isCloseTo((short)7, within((short)1));</code></pre>
   *
   * @param expected the given short to compare the actual value to.
   * @param offset the given positive offset.
   * @return {@code this} assertion object.
   * @throws NullPointerException if the given offset is {@code null}.
   * @throws AssertionError if the actual value is not close to the given one.
   */
  public SELF isCloseTo(short expected, Offset<Short> offset) {
    shorts.assertIsCloseTo(info, actual, expected, offset);
    return myself;
  }

  /**
   * Verifies that the actual short is not close to the given one by less than the given offset.<br>
   * If the difference is equal to the offset value, the assertion fails.
   * <p>
   * Example:
   * <pre><code class='java'> // assertion will pass:
   * assertThat((short)5).isNotCloseTo((short)7, byLessThan((short)1));
   *
   * // assertion will fail
   * assertThat((short)5).isNotCloseTo((short)7, byLessThan((short)2));
   * assertThat((short)5).isNotCloseTo((short)7, byLessThan((short)3));</code></pre>
   *
   * @param expected the given short to compare the actual value to.
   * @param offset the given positive offset.
   * @return {@code this} assertion object.
   * @throws NullPointerException if the given offset is {@code null}.
   * @throws AssertionError if the actual value is close to the given one.
   * @see Assertions#byLessThan(Short)
   * @since 2.6.0 / 3.6.0
   */
  public SELF isNotCloseTo(short expected, Offset<Short> offset) {
    shorts.assertIsNotCloseTo(info, actual, expected, offset);
    return myself;
  }

  /**
   * Verifies that the actual short is close to the given one within the given offset.<br>
   * If difference is equal to offset value, assertion is considered valid.
   * <p>
   * Example:
   * <pre><code class='java'> // assertions will pass:
   * assertThat((short)5).isCloseTo(Short.valueOf(7), within((short)3));
   *
   * // if difference is exactly equals to the offset, it's ok
   * assertThat((short)5).isCloseTo(Short.valueOf(7), within((short)2));
   *
   * // assertion will fail
   * assertThat((short)5).isCloseTo(Short.valueOf(7), within((short)1));</code></pre>
   *
   * @param expected the given short to compare the actual value to.
   * @param offset the given positive offset.
   * @return {@code this} assertion object.
   * @throws NullPointerException if the given offset is {@code null}.
   * @throws AssertionError if the actual value is not close to the given one.
   */
  @Override
  public SELF isCloseTo(Short expected, Offset<Short> offset) {
    shorts.assertIsCloseTo(info, actual, expected, offset);
    return myself;
  }

  /**
   * Verifies that the actual short is not close to the given one by less than the given offset.<br>
   * If the difference is equal to the offset value, the assertion fails.
   * <p>
   * Example:
   * <pre><code class='java'> // assertion will pass:
   * assertThat((short)5).isNotCloseTo(Short.valueOf(7), byLessThan((short)1));
   *
   * // assertions will fail
   * assertThat((short)5).isNotCloseTo(Short.valueOf(7), byLessThan((short)2));
   * assertThat((short)5).isNotCloseTo(Short.valueOf(7), byLessThan((short)3));</code></pre>
   *
   * @param expected the given short to compare the actual value to.
   * @param offset the given positive offset.
   * @return {@code this} assertion object.
   * @throws NullPointerException if the given offset is {@code null}.
   * @throws AssertionError if the actual value is close to the given one.
   * @see Assertions#byLessThan(Short)
   * @since 2.6.0 / 3.6.0
   */
  @Override
  public SELF isNotCloseTo(Short expected, Offset<Short> offset) {
    shorts.assertIsNotCloseTo(info, actual, expected, offset);
    return myself;
  }

  /**
   * Verifies that the actual number is close to the given one within the given percentage.<br>
   * If difference is equal to the percentage value, assertion is considered valid.
   * <p>
   * Example with short:
   * <pre><code class='java'> // assertions will pass:
   * assertThat((short)11).isCloseTo(Short.valueOf(10), withinPercentage((short)20));
   *
   * // if difference is exactly equals to the computed offset (1), it's ok
   * assertThat((short)11).isCloseTo(Short.valueOf(10), withinPercentage((short)10));
   *
   * // assertion will fail
   * assertThat((short)11).isCloseTo(Short.valueOf(10), withinPercentage((short)5));</code></pre>
   *
   * @param expected the given number to compare the actual value to.
   * @param percentage the given positive percentage.
   * @return {@code this} assertion object.
   * @throws NullPointerException if the given offset is {@code null}.
   * @throws NullPointerException if the expected number is {@code null}.
   * @throws AssertionError if the actual value is not close to the given one.
   */
  @Override
  public SELF isCloseTo(Short expected, Percentage percentage) {
    shorts.assertIsCloseToPercentage(info, actual, expected, percentage);
    return myself;
  }

  /**
   * Verifies that the actual number is not close to the given one within the given percentage.<br>
   * If difference is equal to the percentage value, the assertion fails.
   * <p>
   * Example with short:
   * <pre><code class='java'> // assertion will pass:
   * assertThat((short)11).isNotCloseTo(Short.valueOf(10), withinPercentage((short)5));
   *
   * // assertions will fail
   * assertThat((short)11).isNotCloseTo(Short.valueOf(10), withinPercentage((short)10));
   * assertThat((short)11).isNotCloseTo(Short.valueOf(10), withinPercentage((short)20));</code></pre>
   *
   * @param expected the given number to compare the actual value to.
   * @param percentage the given positive percentage.
   * @return {@code this} assertion object.
   * @throws NullPointerException if the given offset is {@code null}.
   * @throws NullPointerException if the expected number is {@code null}.
   * @throws AssertionError if the actual value is close to the given one.
   * @since 2.6.0 / 3.6.0
   */
  @Override
  public SELF isNotCloseTo(Short expected, Percentage percentage) {
    shorts.assertIsNotCloseToPercentage(info, actual, expected, percentage);
    return myself;
  }

  /**
   * Verifies that the actual number is close to the given one within the given percentage.<br>
   * If difference is equal to the percentage value, assertion is considered valid.
   * <p>
   * Example with short:
   * <pre><code class='java'> // assertions will pass:
   * assertThat((short)11).isCloseTo((short)10, withinPercentage((short)20));
   *
   * // if difference is exactly equals to the computed offset (1), it's ok
   * assertThat((short)11).isCloseTo((short)10, withinPercentage((short)10));
   *
   * // assertion will fail
   * assertThat((short)11).isCloseTo((short)10, withinPercentage((short)5));</code></pre>
   *
   * @param expected the given number to compare the actual value to.
   * @param percentage the given positive percentage.
   * @return {@code this} assertion object.
   * @throws NullPointerException if the given offset is {@code null}.
   * @throws NullPointerException if the expected number is {@code null}.
   * @throws AssertionError if the actual value is not close to the given one.
   */
  public SELF isCloseTo(short expected, Percentage percentage) {
    shorts.assertIsCloseToPercentage(info, actual, expected, percentage);
    return myself;
  }

  /**
   * Verifies that the actual number is not close to the given one within the given percentage.<br>
   * If difference is equal to the percentage value, the assertion fails.
   * <p>
   * Example with short:
   * <pre><code class='java'> // assertion will pass:
   * assertThat((short)11).isNotCloseTo((short)10, withinPercentage((short)5));
   *
   * // assertions will fail
   * assertThat((short)11).isNotCloseTo((short)10, withinPercentage((short)10));
   * assertThat((short)11).isNotCloseTo((short)10, withinPercentage((short)20));</code></pre>
   *
   * @param expected the given number to compare the actual value to.
   * @param percentage the given positive percentage.
   * @return {@code this} assertion object.
   * @throws NullPointerException if the given offset is {@code null}.
   * @throws NullPointerException if the expected number is {@code null}.
   * @throws AssertionError if the actual value is close to the given one.
   * @since 2.6.0 / 3.6.0
   */
  public SELF isNotCloseTo(short expected, Percentage percentage) {
    shorts.assertIsNotCloseToPercentage(info, actual, expected, percentage);
    return myself;
  }

  @Override
  public SELF usingComparator(Comparator<? super Short> customComparator) {
    super.usingComparator(customComparator);
    shorts = new Shorts(new ComparatorBasedComparisonStrategy(customComparator));
    return myself;
  }

  @Override
  public SELF usingDefaultComparator() {
    super.usingDefaultComparator();
    shorts = Shorts.instance();
    return myself;
  }
}<|MERGE_RESOLUTION|>--- conflicted
+++ resolved
@@ -103,9 +103,6 @@
 
   /** {@inheritDoc} */
   @Override
-<<<<<<< HEAD
-  public SELF isPositive() {
-=======
   public S isOne() {
     shorts.assertIsOne(info, actual);
     return myself;
@@ -113,8 +110,7 @@
 
   /** {@inheritDoc} */
   @Override
-  public S isPositive() {
->>>>>>> 7602d94b
+  public SELF isPositive() {
     shorts.assertIsPositive(info, actual);
     return myself;
   }
