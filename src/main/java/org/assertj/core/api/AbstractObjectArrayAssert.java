--- conflicted
+++ resolved
@@ -377,12 +377,7 @@
    */
   @Override
   public SELF hasOnlyOneElementSatisfying(Consumer<? super ELEMENT> elementAssertions) {
-<<<<<<< HEAD
-    arrays.assertHasSize(info, actual, 1);
-    elementAssertions.accept(actual[0]);
-=======
     iterables.assertHasOnlyOneElementSatisfying(info, newArrayList(actual), elementAssertions);
->>>>>>> aadf69be
     return myself;
   }
 
