--- conflicted
+++ resolved
@@ -1354,18 +1354,6 @@
    *   new TolkienCharacter(&quot;Aragorn&quot;, 87, MAN,
    *   new TolkienCharacter(&quot;Boromir&quot;, 37, MAN)
    * };
-<<<<<<< HEAD
-=======
-   * 
-   * 
-   * // this extracts the race
-   * Extractor&lt;TolkienCharacter, Race&gt; race = new Extractor&lt;TolkienCharacter, Race&gt;() {
-   *    &commat;Override
-   *    public Race extract(TolkienCharacter input) {
-   *        return input.getRace();
-   *    }
-   * }
->>>>>>> 4c8f982c
    * 
    * // fellowship has hobbitses, right, my presioussss?
    * assertThat(fellowshipOfTheRing).extracting(TolkienCharacter::getRace).contains(HOBBIT);</code></pre>
