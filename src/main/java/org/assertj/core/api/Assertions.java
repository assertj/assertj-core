--- conflicted
+++ resolved
@@ -590,13 +590,8 @@
    * @param shouldRaiseThrowable The {@link ThrowingCallable} or lambda with the code that should raise the throwable.
    * @return The captured exception or <code>null</code> if none was raised by the callable.
    */
-<<<<<<< HEAD
   public static AbstractThrowableAssert<?, ? extends Throwable> assertThatThrownBy(ThrowingCallable shouldRaiseThrowable) {
     return assertThat(catchThrowable(shouldRaiseThrowable)).hasBeenThrown();
-=======
-  public static AbstractThrowableAssert<?, ? extends Throwable> assertThatThrownBy(ThrowableAssert.ThrowingCallable shouldRaiseThrowable) {
-    return new ThrowableAssert(catchThrowable(shouldRaiseThrowable)).hasBeenThrown();
->>>>>>> e919dd4b
   }
 
   /**
@@ -623,7 +618,6 @@
    * @param shouldRaiseThrowable The lambda with the code that should raise the exception.
    * @return The captured exception or <code>null</code> if none was raised by the callable.
    */
-<<<<<<< HEAD
   public static Throwable catchThrowable(ThrowingCallable shouldRaiseThrowable) {
     return AssertionsForClassTypes.catchThrowable(shouldRaiseThrowable);
   }
@@ -643,10 +637,6 @@
    */
   public static <T extends Throwable> ThrowableTypeAssert<T> assertThatExceptionOfType(final Class<? extends T> exceptionType) {
     return AssertionsForClassTypes.assertThatExceptionOfType(exceptionType);
-=======
-  public static Throwable catchThrowable(ThrowableAssert.ThrowingCallable shouldRaiseThrowable) {
-    return ThrowableAssert.catchThrowable(shouldRaiseThrowable);
->>>>>>> e919dd4b
   }
 
   // -------------------------------------------------------------------------------------------------
