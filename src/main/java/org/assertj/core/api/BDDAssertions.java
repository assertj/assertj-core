/**
 * Licensed under the Apache License, Version 2.0 (the "License"); you may not use this file except in compliance with
 * the License. You may obtain a copy of the License at
 *
 * http://www.apache.org/licenses/LICENSE-2.0
 *
 * Unless required by applicable law or agreed to in writing, software distributed under the License is distributed on
 * an "AS IS" BASIS, WITHOUT WARRANTIES OR CONDITIONS OF ANY KIND, either express or implied. See the License for the
 * specific language governing permissions and limitations under the License.
 *
 * Copyright 2012-2017 the original author or authors.
 */
package org.assertj.core.api;

import java.io.File;
import java.io.InputStream;
import java.math.BigDecimal;
import java.math.BigInteger;
import java.net.URI;
import java.net.URL;
import java.nio.file.Path;
import java.time.Instant;
import java.time.LocalDate;
import java.time.LocalDateTime;
import java.time.LocalTime;
import java.time.OffsetDateTime;
import java.time.OffsetTime;
import java.time.ZonedDateTime;
import java.util.Date;
import java.util.Iterator;
import java.util.List;
import java.util.Map;
import java.util.Optional;
import java.util.OptionalDouble;
import java.util.OptionalInt;
import java.util.OptionalLong;
import java.util.concurrent.CompletableFuture;
import java.util.concurrent.Future;
import java.util.concurrent.atomic.AtomicBoolean;
import java.util.concurrent.atomic.AtomicInteger;
import java.util.concurrent.atomic.AtomicIntegerArray;
import java.util.concurrent.atomic.AtomicIntegerFieldUpdater;
import java.util.concurrent.atomic.AtomicLong;
import java.util.concurrent.atomic.AtomicLongArray;
import java.util.concurrent.atomic.AtomicLongFieldUpdater;
import java.util.concurrent.atomic.AtomicMarkableReference;
import java.util.concurrent.atomic.AtomicReference;
import java.util.concurrent.atomic.AtomicReferenceArray;
import java.util.concurrent.atomic.AtomicReferenceFieldUpdater;
import java.util.concurrent.atomic.AtomicStampedReference;
import java.util.function.DoublePredicate;
import java.util.function.IntPredicate;
import java.util.function.LongPredicate;
import java.util.function.Predicate;
import java.util.stream.BaseStream;

import org.assertj.core.api.ThrowableAssert.ThrowingCallable;
import org.assertj.core.util.CheckReturnValue;

/**
 * Behavior-driven development style entry point for assertion methods for different types. Each method in this class is a static factory
 * for a type-specific assertion object.
 * <p>
 * The difference with the {@link Assertions} class is that entry point methods are named <code>then</code> instead of
 * <code>assertThat</code>.
 * <p>
 * For example:
 * <pre><code class='java'> {@literal @}Test
 * public void bdd_assertions_example() {
 *   //given
 *   List&lt;BasketBallPlayer&gt; bulls = new ArrayList&lt;&gt;();
 *
 *   //when
 *   bulls.add(rose);
 *   bulls.add(noah);
 *
 *   then(bulls).contains(rose, noah).doesNotContain(james);
 * }</code></pre>
 *
 * @author Alex Ruiz
 * @author Yvonne Wang
 * @author David DIDIER
 * @author Ted Young
 * @author Joel Costigliola
 * @author Matthieu Baechler
 * @author Mikhail Mazursky
 * @author Nicolas François
 * @author Julien Meddah
 * @author William Delanoue
 * @author Mariusz Smykula
 */
public class BDDAssertions extends Assertions {

  /**
   * Create assertion for {@link Predicate}.
   *
   * @param actual the actual value.
   * @param <T> the type of the value contained in the {@link Predicate}.
   * @return the created assertion object.
   *
   * @since 3.5.0
   */
  @CheckReturnValue
  public static <T> PredicateAssert<T> then(Predicate<T> actual) {
    return assertThat(actual);
  }

  /**
   * Create assertion for {@link IntPredicate}.
   *
   * @return the created assertion object.
   *
   * @since 3.5.0
   */
  @CheckReturnValue
  public static IntPredicateAssert then(IntPredicate actual) {
    return assertThat(actual);
  }

  /**
   * Create assertion for {@link LongPredicate}.
   *
   * @return the created assertion object.
   *
   * @since 3.5.0
   */
  @CheckReturnValue
  public static LongPredicateAssert then(LongPredicate actual) {
    return assertThat(actual);
  }

  /**
   * Create assertion for {@link DoublePredicate}.
   *
   * @return the created assertion object.
   *
   * @since 3.5.0
   */
  @CheckReturnValue
  public static DoublePredicateAssert then(DoublePredicate actual) {
    return assertThat(actual);
  }

  /**
   * Create assertion for {@link java.util.Optional}.
   *
   * @param optional the actual value.
   * @param <VALUE> the type of the value contained in the {@link java.util.Optional}.
   *
   * @return the created assertion object.
   */
  @CheckReturnValue
  public static <VALUE> OptionalAssert<VALUE> then(Optional<VALUE> optional) {
    return assertThat(optional);
  }

  /**
   * Create assertion for {@link java.util.OptionalInt}.
   *
   * @param optional the actual value.
   *
   * @return the created assertion object.
   */
  @CheckReturnValue
  public static OptionalIntAssert then(OptionalInt optional) {
    return assertThat(optional);
  }

  /**
   * Create assertion for {@link java.util.OptionalLong}.
   *
   * @param optional the actual value.
   *
   * @return the created assertion object.
   */
  @CheckReturnValue
  public static OptionalLongAssert then(OptionalLong optional) {
    return assertThat(optional);
  }

  /**
   * Create assertion for {@link java.util.OptionalDouble}.
   *
   * @param optional the actual value.
   *
   * @return the created assertion object.
   */
  @CheckReturnValue
  public static OptionalDoubleAssert then(OptionalDouble optional) {
    return assertThat(optional);
  }

  /**
   * Creates a new instance of <code>{@link org.assertj.core.api.BigDecimalAssert}</code>.
   *
   * @param actual the actual value.
   * @return the created assertion object.
   */
  @CheckReturnValue
  public static AbstractBigDecimalAssert<?> then(BigDecimal actual) {
    return assertThat(actual);
  }

  /**
   * Creates a new instance of <code>{@link org.assertj.core.api.BigIntegerAssert}</code>.
   *
   * @param actual the actual value.
   * @return the created assertion object.
   * @since 2.7.0 / 3.7.0
   */
  @CheckReturnValue
  public static AbstractBigIntegerAssert<?> then(BigInteger actual) {
    return assertThat(actual);
  }

  /**
   * Creates a new instance of <code>{@link org.assertj.core.api.BooleanAssert}</code>.
   *
   * @param actual the actual value.
   * @return the created assertion object.
   */
  @CheckReturnValue
  public static AbstractBooleanAssert<?> then(boolean actual) {
    return assertThat(actual);
  }

  /**
   * Creates a new instance of <code>{@link org.assertj.core.api.BooleanAssert}</code>.
   *
   * @param actual the actual value.
   * @return the created assertion object.
   */
  @CheckReturnValue
  public static AbstractBooleanAssert<?> then(Boolean actual) {
    return assertThat(actual);
  }

  /**
   * Creates a new instance of <code>{@link org.assertj.core.api.BooleanArrayAssert}</code>.
   *
   * @param actual the actual value.
   * @return the created assertion object.
   */
  @CheckReturnValue
  public static AbstractBooleanArrayAssert<?> then(boolean[] actual) {
    return assertThat(actual);
  }

  /**
   * Creates a new instance of <code>{@link org.assertj.core.api.ByteAssert}</code>.
   *
   * @param actual the actual value.
   * @return the created assertion object.
   */
  @CheckReturnValue
  public static AbstractByteAssert<?> then(byte actual) {
    return assertThat(actual);
  }

  /**
   * Creates a new instance of <code>{@link org.assertj.core.api.ByteAssert}</code>.
   *
   * @param actual the actual value.
   * @return the created assertion object.
   */
  @CheckReturnValue
  public static AbstractByteAssert<?> then(Byte actual) {
    return assertThat(actual);
  }

  /**
   * Creates a new instance of <code>{@link org.assertj.core.api.ByteArrayAssert}</code>.
   *
   * @param actual the actual value.
   * @return the created assertion object.
   */
  @CheckReturnValue
  public static AbstractByteArrayAssert<?> then(byte[] actual) {
    return assertThat(actual);
  }

  /**
   * Creates a new instance of <code>{@link org.assertj.core.api.CharacterAssert}</code>.
   *
   * @param actual the actual value.
   * @return the created assertion object.
   */
  @CheckReturnValue
  public static AbstractCharacterAssert<?> then(char actual) {
    return assertThat(actual);
  }

  /**
   * Creates a new instance of <code>{@link org.assertj.core.api.CharArrayAssert}</code>.
   *
   * @param actual the actual value.
   * @return the created assertion object.
   */
  @CheckReturnValue
  public static AbstractCharArrayAssert<?> then(char[] actual) {
    return assertThat(actual);
  }

  /**
   * Creates a new instance of <code>{@link org.assertj.core.api.CharacterAssert}</code>.
   *
   * @param actual the actual value.
   * @return the created assertion object.
   */
  @CheckReturnValue
  public static AbstractCharacterAssert<?> then(Character actual) {
    return assertThat(actual);
  }

  /**
   * Creates a new instance of <code>{@link org.assertj.core.api.ClassAssert}</code>
   *
   * @param actual the actual value.
   * @return the created assertion object.
   */
  @CheckReturnValue
  public static AbstractClassAssert<?> then(Class<?> actual) {
    return assertThat(actual);
  }

  /**
   * Creates a new instance of <code>{@link org.assertj.core.api.GenericComparableAssert}</code> with
   * standard comparison semantics.
   *
   * @param actual the actual value.
   * @return the created assertion object.
   */
  @CheckReturnValue
  public static <T extends Comparable<? super T>> AbstractComparableAssert<?, T> then(T actual) {
    return assertThat(actual);
  }

  /**
   * Creates a new instance of <code>{@link org.assertj.core.api.IterableAssert}</code>.
   *
   * @param actual the actual value.
   * @return the created assertion object.
   */
  @CheckReturnValue
  public static <T> IterableAssert<T> then(Iterable<? extends T> actual) {
    return assertThat(actual);
  }

  /**
   * Creates a new instance of <code>{@link org.assertj.core.api.IterableAssert}</code>. The <code>{@link
   * java.util.Iterator}</code> is first
   * converted
   * into an <code>{@link Iterable}</code>
   *
   * @param actual the actual value.
   * @return the created assertion object.
   */
  @CheckReturnValue
  public static <T> IterableAssert<T> then(Iterator<? extends T> actual) {
    return assertThat(actual);
  }

  /**
   * Creates a new instance of <code>{@link FactoryBasedNavigableIterableAssert}</code> allowing to navigate to any {@code Iterable} element
   * in order to perform assertions on it.
   * <p>
   * Navigational methods provided:<ul>
   * <li>{@link AbstractIterableAssert#first() first()}</li>
   * <li>{@link AbstractIterableAssert#last() last()}</li>
   * <li>{@link AbstractIterableAssert#element(int) element(index)}</li>
   * </ul>
   * <p>
   * The available assertions after navigating to an element depend on the {@code ELEMENT_ASSERT} parameter of the given
   * {@link AssertFactory AssertFactory&lt;ELEMENT, ELEMENT_ASSERT&gt;} (AssertJ can't figure it out because of Java type erasure).
   * <p>
   * Example with {@code String} element assertions:
   * <pre><code class='java'> Iterable&lt;String&gt; hobbits = newHashSet("frodo", "sam", "pippin");
   *
   * // build an AssertFactory for StringAssert (much nicer with Java 8 lambdas)
   * AssertFactory&lt;String, StringAssert&gt; stringAssertFactory = new AssertFactory&lt;String, StringAssert&gt;() {
   *   {@literal @}Override
   *   public StringAssert createAssert(String string) {
   *     return new StringAssert(string);
   *   }
   * };
   *
   * // assertion succeeds with String assertions chained after first()
   * then(hobbits, stringAssertFactory).first()
   *                                   .startsWith("fro")
   *                                   .endsWith("do");</code></pre>
   *
   * @param actual the actual value.
   * @param assertFactory the factory used to create the elements assert instance.
   * @return the created assertion object.
   */
<<<<<<< HEAD
//@format:off
  public static <ACTUAL extends Iterable<? extends ELEMENT>, ELEMENT, ELEMENT_ASSERT extends AbstractAssert<ELEMENT_ASSERT, ELEMENT>>
         FactoryBasedNavigableIterableAssert<?, ACTUAL, ELEMENT, ELEMENT_ASSERT> then(Iterable<? extends ELEMENT> actual,
=======
  //@format:off
  @CheckReturnValue
  public static <ACTUAL extends Iterable<? extends ELEMENT>, ELEMENT, ELEMENT_ASSERT extends AbstractAssert<ELEMENT_ASSERT, ELEMENT>> 
         FactoryBasedNavigableIterableAssert<?, ACTUAL, ELEMENT, ELEMENT_ASSERT> then(Iterable<? extends ELEMENT> actual, 
>>>>>>> 9dc7c994
                                                                                 AssertFactory<ELEMENT, ELEMENT_ASSERT> assertFactory) {
    return assertThat(actual, assertFactory);
  }

  /**
   * Creates a new instance of <code>{@link ClassBasedNavigableIterableAssert}</code> allowing to navigate to any {@code Iterable} element
   * in order to perform assertions on it.
   * <p>
   * Navigational methods provided:<ul>
   * <li>{@link AbstractIterableAssert#first() first()}</li>
   * <li>{@link AbstractIterableAssert#last() last()}</li>
   * <li>{@link AbstractIterableAssert#element(int) element(index)}</li>
   * </ul>
   * <p>
   * The available assertions after navigating to an element depend on the given {@code assertClass}
   * (AssertJ can't find the element assert type by itself because of Java type erasure).
   * <p>
   * Example with {@code String} element assertions:
   * <pre><code class='java'> Iterable&lt;String&gt; hobbits = newHashSet("frodo", "sam", "pippin");
   *
   * // assertion succeeds with String assertions chained after first()
   * then(hobbits, StringAssert.class).first()
   *                                  .startsWith("fro")
   *                                  .endsWith("do");</code></pre>
   *
   * @param actual the actual value.
   * @param assertClass the class used to create the elements assert instance.
   * @return the created assertion object.
   */
<<<<<<< HEAD
  public static <ACTUAL extends Iterable<? extends ELEMENT>, ELEMENT, ELEMENT_ASSERT extends AbstractAssert<ELEMENT_ASSERT, ELEMENT>>
         ClassBasedNavigableIterableAssert<?, ACTUAL, ELEMENT, ELEMENT_ASSERT> then(ACTUAL actual,
=======
  @CheckReturnValue
  public static <ACTUAL extends Iterable<? extends ELEMENT>, ELEMENT, ELEMENT_ASSERT extends AbstractAssert<ELEMENT_ASSERT, ELEMENT>> 
         ClassBasedNavigableIterableAssert<?, ACTUAL, ELEMENT, ELEMENT_ASSERT> then(ACTUAL actual, 
>>>>>>> 9dc7c994
                                                                                          Class<ELEMENT_ASSERT> assertClass) {
    return assertThat(actual, assertClass);
  }

  /**
   * Creates a new instance of <code>{@link FactoryBasedNavigableListAssert}</code> allowing to navigate to any {@code List} element
   * in order to perform assertions on it.
   * <p>
   * Navigational methods provided:<ul>
   * <li>{@link AbstractIterableAssert#first() first()}</li>
   * <li>{@link AbstractIterableAssert#last() last()}</li>
   * <li>{@link AbstractIterableAssert#element(int) element(index)}</li>
   * </ul>
   * <p>
   * The available assertions after navigating to an element depend on the {@code ELEMENT_ASSERT} parameter of the given
   * {@link AssertFactory AssertFactory&lt;ELEMENT, ELEMENT_ASSERT&gt;} (AssertJ can't figure it out because of Java type erasure).
   * <p>
   * Example with {@code String} element assertions:
   * <pre><code class='java'> List&lt;String&gt; hobbits = newArrayList("frodo", "sam", "pippin");
   *
   * // build an AssertFactory for StringAssert (much nicer with Java 8 lambdas)
   * AssertFactory&lt;String, StringAssert&gt; stringAssertFactory = new AssertFactory&lt;String, StringAssert&gt;() {
   *   {@literal @}Override
   *   public StringAssert createAssert(String string) {
   *     return new StringAssert(string);
   *   }
   * };
   *
   * // assertion succeeds with String assertions chained after first()
   * then(hobbits, stringAssertFactory).first()
   *                                   .startsWith("fro")
   *                                   .endsWith("do");</code></pre>
   *
   * @param actual the actual value.
   * @param assertFactory the factory used to create the elements assert instance.
   * @return the created assertion object.
   */
<<<<<<< HEAD
  public static <ACTUAL extends List<? extends ELEMENT>, ELEMENT, ELEMENT_ASSERT extends AbstractAssert<ELEMENT_ASSERT, ELEMENT>>
         FactoryBasedNavigableListAssert<?, ACTUAL, ELEMENT, ELEMENT_ASSERT> then(List<? extends ELEMENT> actual,
=======
  @CheckReturnValue
  public static <ACTUAL extends List<? extends ELEMENT>, ELEMENT, ELEMENT_ASSERT extends AbstractAssert<ELEMENT_ASSERT, ELEMENT>> 
         FactoryBasedNavigableListAssert<?, ACTUAL, ELEMENT, ELEMENT_ASSERT> then(List<? extends ELEMENT> actual, 
>>>>>>> 9dc7c994
                                                                                        AssertFactory<ELEMENT, ELEMENT_ASSERT> assertFactory) {
    return assertThat(actual, assertFactory);
  }

  /**
   * Creates a new instance of <code>{@link ClassBasedNavigableListAssert}</code> tallowing to navigate to any {@code List} element
   * in order to perform assertions on it.
   * <p>
   * Navigational methods provided:<ul>
   * <li>{@link AbstractIterableAssert#first() first()}</li>
   * <li>{@link AbstractIterableAssert#last() last()}</li>
   * <li>{@link AbstractIterableAssert#element(int) element(index)}</li>
   * </ul>
   * <p>
   * The available assertions after navigating to an element depend on the given {@code assertClass}
   * (AssertJ can't find the element assert type by itself because of Java type erasure).
   * <p>
   * Example with {@code String} element assertions:
   * <pre><code class='java'> List&lt;String&gt; hobbits = newArrayList("frodo", "sam", "pippin");
   *
   * // assertion succeeds with String assertions chained after first()
   * then(hobbits, StringAssert.class).first()
   *                                  .startsWith("fro")
   *                                  .endsWith("do");</code></pre>
   *
   * @param actual the actual value.
   * @param assertClass the class used to create the elements assert instance.
   * @return the created assertion object.
   */
<<<<<<< HEAD
  public static <ELEMENT, ACTUAL extends List<? extends ELEMENT>, ELEMENT_ASSERT extends AbstractAssert<ELEMENT_ASSERT, ELEMENT>>
=======
  @CheckReturnValue
  public static <ELEMENT, ACTUAL extends List<? extends ELEMENT>, ELEMENT_ASSERT extends AbstractAssert<ELEMENT_ASSERT, ELEMENT>> 
>>>>>>> 9dc7c994
         ClassBasedNavigableListAssert<?, ACTUAL, ELEMENT, ELEMENT_ASSERT> then(List<? extends ELEMENT> actual,
                                                                                      Class<ELEMENT_ASSERT> assertClass) {
    return assertThat(actual, assertClass);
  }

//@format:on

  /**
   * Creates a new instance of <code>{@link org.assertj.core.api.DoubleAssert}</code>.
   *
   * @param actual the actual value.
   * @return the created assertion object.
   */
  @CheckReturnValue
  public static AbstractDoubleAssert<?> then(double actual) {
    return assertThat(actual);
  }

  /**
   * Creates a new instance of <code>{@link org.assertj.core.api.DoubleAssert}</code>.
   *
   * @param actual the actual value.
   * @return the created assertion object.
   */
  @CheckReturnValue
  public static AbstractDoubleAssert<?> then(Double actual) {
    return assertThat(actual);
  }

  /**
   * Creates a new instance of <code>{@link org.assertj.core.api.DoubleArrayAssert}</code>.
   *
   * @param actual the actual value.
   * @return the created assertion object.
   */
  @CheckReturnValue
  public static AbstractDoubleArrayAssert<?> then(double[] actual) {
    return assertThat(actual);
  }

  /**
   * Creates a new instance of <code>{@link org.assertj.core.api.FileAssert}</code>.
   *
   * @param actual the actual value.
   * @return the created assertion object.
   */
  @CheckReturnValue
  public static AbstractFileAssert<?> then(File actual) {
    return assertThat(actual);
  }

  /**
   * Creates a new instance of {@link PathAssert}
   *
   * @param actual the path to test
   * @return the created assertion object
   */
  @CheckReturnValue
  public static AbstractPathAssert<?> then(Path actual) {
    return assertThat(actual);
  }

  /**
   * Creates a new instance of {@link FutureAssert}
   *
   * @param actual the future to test
   * @return the created assertion object
   * @since 2.7.0 / 3.7.0
   */
  @CheckReturnValue
  public static <RESULT> FutureAssert<RESULT> then(Future<RESULT> actual) {
    return assertThat(actual);
  }

  /**
   * Creates a new instance of <code>{@link org.assertj.core.api.InputStreamAssert}</code>.
   *
   * @param actual the actual value.
   * @return the created assertion object.
   */
  @CheckReturnValue
  public static AbstractInputStreamAssert<?, ? extends InputStream> then(InputStream actual) {
    return assertThat(actual);
  }

  /**
   * Creates a new instance of <code>{@link org.assertj.core.api.FloatAssert}</code>.
   *
   * @param actual the actual value.
   * @return the created assertion object.
   */
  @CheckReturnValue
  public static AbstractFloatAssert<?> then(float actual) {
    return assertThat(actual);
  }

  /**
   * Creates a new instance of <code>{@link org.assertj.core.api.FloatAssert}</code>.
   *
   * @param actual the actual value.
   * @return the created assertion object.
   */
  @CheckReturnValue
  public static AbstractFloatAssert<?> then(Float actual) {
    return assertThat(actual);
  }

  /**
   * Creates a new instance of <code>{@link org.assertj.core.api.FloatArrayAssert}</code>.
   *
   * @param actual the actual value.
   * @return the created assertion object.
   */
  @CheckReturnValue
  public static AbstractFloatArrayAssert<?> then(float[] actual) {
    return assertThat(actual);
  }

  /**
   * Creates a new instance of <code>{@link org.assertj.core.api.IntegerAssert}</code>.
   *
   * @param actual the actual value.
   * @return the created assertion object.
   */
  @CheckReturnValue
  public static AbstractIntegerAssert<?> then(int actual) {
    return assertThat(actual);
  }

  /**
   * Creates a new instance of <code>{@link org.assertj.core.api.IntArrayAssert}</code>.
   *
   * @param actual the actual value.
   * @return the created assertion object.
   */
  @CheckReturnValue
  public static AbstractIntArrayAssert<?> then(int[] actual) {
    return assertThat(actual);
  }

  /**
   * Creates a new instance of <code>{@link org.assertj.core.api.IntegerAssert}</code>.
   *
   * @param actual the actual value.
   * @return the created assertion object.
   */
  @CheckReturnValue
  public static AbstractIntegerAssert<?> then(Integer actual) {
    return assertThat(actual);
  }

  /**
   * Creates a new instance of <code>{@link org.assertj.core.api.ListAssert}</code>.
   *
   * @param actual the actual value.
   * @return the created assertion object.
   */
  @CheckReturnValue
  public static <T> ListAssert<T> then(List<? extends T> actual) {
    return assertThat(actual);
  }

  /**
   * Creates a new instance of <code>{@link org.assertj.core.api.LongAssert}</code>.
   *
   * @param actual the actual value.
   * @return the created assertion object.
   */
  @CheckReturnValue
  public static AbstractLongAssert<?> then(long actual) {
    return assertThat(actual);
  }

  /**
   * Creates a new instance of <code>{@link org.assertj.core.api.LongAssert}</code>.
   *
   * @param actual the actual value.
   * @return the created assertion object.
   */
  @CheckReturnValue
  public static AbstractLongAssert<?> then(Long actual) {
    return assertThat(actual);
  }

  /**
   * Creates a new instance of <code>{@link org.assertj.core.api.LongArrayAssert}</code>.
   *
   * @param actual the actual value.
   * @return the created assertion object.
   */
  @CheckReturnValue
  public static AbstractLongArrayAssert<?> then(long[] actual) {
    return assertThat(actual);
  }

  /**
   * Creates a new instance of <code>{@link org.assertj.core.api.ObjectAssert}</code>.
   *
   * @param actual the actual value.
   * @return the created assertion object.
   */
  @CheckReturnValue
  public static <T> AbstractObjectAssert<?, T> then(T actual) {
    return assertThat(actual);
  }

  /**
   * Creates a new instance of <code>{@link org.assertj.core.api.ObjectArrayAssert}</code>.
   *
   * @param actual the actual value.
   * @return the created assertion object.
   */
  @CheckReturnValue
  public static <T> AbstractObjectArrayAssert<?, T> then(T[] actual) {
    return assertThat(actual);
  }

  /**
   * Creates a new instance of <code>{@link org.assertj.core.api.MapAssert}</code>.
   *
   * @param <K> the type of keys in the map.
   * @param <V> the type of values in the map.
   * @param actual the actual value.
   * @return the created assertion object.
   */
  @CheckReturnValue
  public static <K, V> MapAssert<K, V> then(Map<K, V> actual) {
    return assertThat(actual);
  }

  /**
   * Creates a new instance of <code>{@link org.assertj.core.api.ShortAssert}</code>.
   *
   * @param actual the actual value.
   * @return the created assertion object.
   */
  @CheckReturnValue
  public static AbstractShortAssert<?> then(short actual) {
    return assertThat(actual);
  }

  /**
   * Creates a new instance of <code>{@link org.assertj.core.api.ShortAssert}</code>.
   *
   * @param actual the actual value.
   * @return the created assertion object.
   */
  @CheckReturnValue
  public static AbstractShortAssert<?> then(Short actual) {
    return assertThat(actual);
  }

  /**
   * Creates a new instance of <code>{@link org.assertj.core.api.ShortArrayAssert}</code>.
   *
   * @param actual the actual value.
   * @return the created assertion object.
   */
  @CheckReturnValue
  public static AbstractShortArrayAssert<?> then(short[] actual) {
    return assertThat(actual);
  }

  /**
   * Creates a new instance of <code>{@link org.assertj.core.api.CharSequenceAssert}</code>.
   *
   * @param actual the actual value.
   * @return the created assertion object.
   */
  @CheckReturnValue
  public static AbstractCharSequenceAssert<?, ? extends CharSequence> then(CharSequence actual) {
    return assertThat(actual);
  }

  /**
   * Creates a new instance of <code>{@link org.assertj.core.api.StringAssert}</code>.
   *
   * @param actual the actual value.
   * @return the created assertion object.
   */
  @CheckReturnValue
  public static AbstractCharSequenceAssert<?, String> then(String actual) {
    return assertThat(actual);
  }

  /**
   * Creates a new instance of <code>{@link org.assertj.core.api.DateAssert}</code>.
   *
   * @param actual the actual value.
   * @return the created assertion object.
   */
  @CheckReturnValue
  public static AbstractDateAssert<?> then(Date actual) {
    return assertThat(actual);
  }

  /**
   * Create assertion for {@link AtomicBoolean}.
   *
   * @param actual the actual value.
   * @return the created assertion object.
   * @since 2.7.0 / 3.7.0
   */
  @CheckReturnValue
  public static AtomicBooleanAssert then(AtomicBoolean actual) {
    return assertThat(actual);
  }

  /**
   * Create assertion for {@link AtomicInteger}.
   *
   * @param actual the actual value.
   * @return the created assertion object.
   * @since 2.7.0 / 3.7.0
   */
  @CheckReturnValue
  public static AtomicIntegerAssert then(AtomicInteger actual) {
    return assertThat(actual);
  }

  /**
   * Create assertion for {@link AtomicIntegerArray}.
   *
   * @param actual the actual value.
   * @return the created assertion object.
   * @since 2.7.0 / 3.7.0
   */
  @CheckReturnValue
  public static AtomicIntegerArrayAssert then(AtomicIntegerArray actual) {
    return assertThat(actual);
  }

  /**
   * Create assertion for {@link AtomicIntegerFieldUpdater}.
   *
   * @param actual the actual value.
   * @param <OBJECT> the type of the object holding the updatable field.
   * @return the created assertion object.
   * @since 2.7.0 / 3.7.0
   */
  @CheckReturnValue
  public static <OBJECT> AtomicIntegerFieldUpdaterAssert<OBJECT> then(AtomicIntegerFieldUpdater<OBJECT> actual) {
    return assertThat(actual);
  }

  /**
   * Create assertion for {@link AtomicLong}.
   *
   * @param actual the actual value.
   * @return the created assertion object.
   * @since 2.7.0 / 3.7.0
   */
  @CheckReturnValue
  public static AtomicLongAssert then(AtomicLong actual) {
    return assertThat(actual);
  }

  /**
   * Create assertion for {@link AtomicLongArray}.
   *
   * @param actual the actual value.
   * @return the created assertion object.
   * @since 2.7.0 / 3.7.0
   */
  @CheckReturnValue
  public static AtomicLongArrayAssert then(AtomicLongArray actual) {
    return assertThat(actual);
  }

  /**
   * Create assertion for {@link AtomicLongFieldUpdater}.
   *
   * @param actual the actual value.
   * @param <OBJECT> the type of the object holding the updatable field.
   * @return the created assertion object.
   * @since 2.7.0 / 3.7.0
   */
  @CheckReturnValue
  public static <OBJECT> AtomicLongFieldUpdaterAssert<OBJECT> then(AtomicLongFieldUpdater<OBJECT> actual) {
    return assertThat(actual);
  }

  /**
   * Create assertion for {@link AtomicReference}.
   *
   * @param actual the actual value.
   * @param <VALUE> the type of the value contained in the {@link AtomicReference}.
   * @return the created assertion object.
   * @since 2.7.0 / 3.7.0
   */
  @CheckReturnValue
  public static <VALUE> AtomicReferenceAssert<VALUE> then(AtomicReference<VALUE> actual) {
    return assertThat(actual);
  }

  /**
   * Create assertion for {@link AtomicReferenceArray}.
   *
   * @param actual the actual value.
   * @param <ELEMENT> the type of the value contained in the {@link AtomicReferenceArray}.
   * @return the created assertion object.
   * @since 2.7.0 / 3.7.0
   */
  @CheckReturnValue
  public static <ELEMENT> AtomicReferenceArrayAssert<ELEMENT> then(AtomicReferenceArray<ELEMENT> actual) {
    return assertThat(actual);
  }

  /**
   * Create assertion for {@link AtomicReferenceFieldUpdater}.
   *
   * @param actual the actual value.
   * @param <FIELD> the type of the field which gets updated by the {@link AtomicReferenceFieldUpdater}.
   * @param <OBJECT> the type of the object holding the updatable field.
   * @return the created assertion object.
   * @since 2.7.0 / 3.7.0
   */
  @CheckReturnValue
  public static <FIELD, OBJECT> AtomicReferenceFieldUpdaterAssert<FIELD, OBJECT> then(AtomicReferenceFieldUpdater<OBJECT, FIELD> actual) {
    return assertThat(actual);
  }

  /**
   * Create assertion for {@link AtomicMarkableReference}.
   *
   * @param actual the actual value.
   * @param <VALUE> the type of the value contained in the {@link AtomicMarkableReference}.
   * @return the created assertion object.
   * @since 2.7.0 / 3.7.0
   */
  @CheckReturnValue
  public static <VALUE> AtomicMarkableReferenceAssert<VALUE> then(AtomicMarkableReference<VALUE> actual) {
    return assertThat(actual);
  }

  /**
   * Create assertion for {@link AtomicStampedReference}.
   *
   * @param actual the actual value.
   * @param <VALUE> the type of the value contained in the {@link AtomicStampedReference}.
   * @return the created assertion object.
   * @since 2.7.0 / 3.7.0
   */
  @CheckReturnValue
  public static <VALUE> AtomicStampedReferenceAssert<VALUE> then(AtomicStampedReference<VALUE> actual) {
    return assertThat(actual);
  }

  /**
   * Creates a new instance of <code>{@link org.assertj.core.api.ThrowableAssert}</code>.
   *
   * @param actual the actual value.
   * @return the created assertion Throwable.
   */
  @CheckReturnValue
  public static AbstractThrowableAssert<?, ? extends Throwable> then(Throwable actual) {
    return assertThat(actual);
  }

  /**
   * Allows to capture and then assert on a {@link Throwable} more easily when used with Java 8 lambdas.
   *
   * <p>
   * Java 8 example :
   * <pre><code class='java'> {@literal @}Test
   *  public void testException() {
   *    thenThrownBy(() -&gt; { throw new Exception("boom!") }).isInstanceOf(Exception.class)
   *                                                        .hasMessageContaining("boom");
   *  }</code></pre>
   *
   * @param shouldRaiseThrowable The {@link ThrowingCallable} or lambda with the code that should raise the throwable.
   * @return The captured exception or <code>null</code> if none was raised by the callable.
   */
  @CheckReturnValue
  public static AbstractThrowableAssert<?, ? extends Throwable> thenThrownBy(ThrowingCallable shouldRaiseThrowable) {
    return assertThatThrownBy(shouldRaiseThrowable);
  }

  /**
   * Allows to capture and then assert on a {@link Throwable} more easily when used with Java 8 lambdas.
   *
   * <p>
   * Example :
   * </p>
   *
   * <pre><code class='java'> ThrowingCallable callable = () -> {
   *   throw new Exception("boom!");
   * };
   * 
   * // assertion succeeds
   * thenCode(callable).isInstanceOf(Exception.class)
   *                   .hasMessageContaining("boom");
   *                                                      
   * // assertion fails
   * thenCode(callable).doesNotThrowAnyException();</code></pre>
   *
   * If the provided {@link ThrowingCallable} does not validate against next assertions, an error is immediately raised,
   * in that case the test description provided with {@link AbstractAssert#as(String, Object...) as(String, Object...)} is not honored.</br>
   * To use a test description, use {@link #catchThrowable(ThrowableAssert.ThrowingCallable)} as shown below.
   * 
   * <pre><code class='java'> ThrowingCallable doNothing = () -> {
   *   // do nothing 
   * }; 
   * 
   * // assertion fails and "display me" appears in the assertion error
   * thenCode(doNothing).as("display me")
   *                    .isInstanceOf(Exception.class);
   *
   * // assertion will fail AND "display me" will appear in the error
   * Throwable thrown = catchThrowable(doNothing);
   * thenCode(thrown).as("display me")
   *                 .isInstanceOf(Exception.class); </code></pre>
   * <p>
   * This method was not named {@code then} because the java compiler reported it ambiguous when used directly with a lambda :(  
   *
   * @param shouldRaiseOrNotThrowable The {@link ThrowingCallable} or lambda with the code that should raise the throwable.
   * @return The captured exception or <code>null</code> if none was raised by the callable.
   * @since 3.7.0
   */
  @CheckReturnValue
  public static AbstractThrowableAssert<?, ? extends Throwable> thenCode(ThrowingCallable shouldRaiseOrNotThrowable) {
    return assertThat(catchThrowable(shouldRaiseOrNotThrowable));
  }

  /**
   * Creates a new instance of <code>{@link org.assertj.core.api.LocalDateAssert}</code>.
   *
   * @param actual the actual value.
   * @return the created assertion object.
   */
  @CheckReturnValue
  public static AbstractLocalDateAssert<?> then(LocalDate actual) {
    return assertThat(actual);
  }

  /**
   * Creates a new instance of <code>{@link org.assertj.core.api.LocalDateTimeAssert}</code>.
   *
   * @param actual the actual value.
   * @return the created assertion object.
   */
  @CheckReturnValue
  public static AbstractLocalDateTimeAssert<?> then(LocalDateTime actual) {
    return assertThat(actual);
  }

  /**
   * Creates a new instance of <code>{@link org.assertj.core.api.ZonedDateTimeAssert}</code>.
   *
   * @param actual the actual value.
   * @return the created assertion object.
   */
  @CheckReturnValue
  public static AbstractZonedDateTimeAssert<?> then(ZonedDateTime actual) {
    return assertThat(actual);
  }

  /**
   * Creates a new instance of <code>{@link LocalTimeAssert}</code>.
   *
   * @param actual the actual value.
   * @return the created assertion object.
   */
  @CheckReturnValue
  public static AbstractLocalTimeAssert<?> then(LocalTime actual) {
    return assertThat(actual);
  }

  /**
   * Creates a new instance of <code>{@link OffsetTimeAssert}</code>.
   *
   * @param actual the actual value.
   * @return the created assertion object.
   */
  @CheckReturnValue
  public static AbstractOffsetTimeAssert<?> then(OffsetTime actual) {
    return assertThat(actual);
  }

  /**
   * Creates a new instance of <code>{@link InstantAssert}</code>.
   *
   * @param actual the actual value.
   * @return the created assertion object.
   * @since 3.7.0
   */
  @CheckReturnValue
  public static AbstractInstantAssert<?> then(Instant actual) {
    return assertThat(actual);
  }

  /**
   * Creates a new instance of <code>{@link UriAssert}</code>.
   *
   * @param actual the actual value.
   * @return the created assertion object.
   */
  @CheckReturnValue
  public static AbstractUriAssert<?> then(URI actual) {
    return assertThat(actual);
  }

  /**
   * Creates a new instance of <code>{@link UrlAssert}</code>.
   *
   * @param actual the actual value.
   * @return the created assertion object.
   */
  @CheckReturnValue
  public static AbstractUrlAssert<?> then(URL actual) {
    return assertThat(actual);
  }

  /**
   * Creates a new instance of <code>{@link OffsetTimeAssert}</code>.
   *
   * @param actual the actual value.
   * @return the created assertion object.
   */
  @CheckReturnValue
  public static AbstractOffsetDateTimeAssert<?> then(OffsetDateTime actual) {
    return assertThat(actual);
  }

  /**
   * Create assertion for {@link java.util.concurrent.CompletableFuture}.
   *
   * @param future the actual value.
   * @param <RESULT> the type of the value contained in the {@link java.util.concurrent.CompletableFuture}.
   *
   * @return the created assertion object.
   */
  @CheckReturnValue
  public static <RESULT> CompletableFutureAssert<RESULT> then(CompletableFuture<RESULT> future) {
    return assertThat(future);
  }

  /**
   * Returns the given assertion. This method improves code readability by surrounding the given assertion with
   * <code>then</code>.
   * <p>
   * Consider for example the following MyButton and MyButtonAssert classes:
   * <pre><code class='java'> public class MyButton extends JButton {
   *
   *   private boolean blinking;
   *
   *   public boolean isBlinking() { return this.blinking; }
   *
   *   public void setBlinking(boolean blink) { this.blinking = blink; }
   * }
   *
   * private static class MyButtonAssert implements AssertDelegateTarget {
   *
   *   private MyButton button;
   *   MyButtonAssert(MyButton button) { this.button = button; }
   *
   *   void isBlinking() {
   *     // standard assertion from core Assertions.then
   *     then(button.isBlinking()).isTrue();
   *   }
   *
   *   void isNotBlinking() {
   *     // standard assertion from core Assertions.then
   *     then(button.isBlinking()).isFalse();
   *   }
   * }</code></pre>
   *
   * As MyButtonAssert implements AssertDelegateTarget, you can use <code>then(buttonAssert).isBlinking();</code>
   * instead of <code>buttonAssert.isBlinking();</code> to have easier to read assertions:
   * <pre><code class='java'> {@literal @}Test
   * public void AssertDelegateTarget_example() {
   *
   *   MyButton button = new MyButton();
   *   MyButtonAssert buttonAssert = new MyButtonAssert(button);
   *
   *   // you can encapsulate MyButtonAssert assertions methods within then
   *   then(buttonAssert).isNotBlinking(); // same as : buttonAssert.isNotBlinking();
   *
   *   button.setBlinking(true);
   *
   *   then(buttonAssert).isBlinking(); // same as : buttonAssert.isBlinking();
   * }</code></pre>
   *
   * @param <T> the generic type of the user-defined assert.
   * @param assertion the assertion to return.
   * @return the given assertion.
   */
  @CheckReturnValue
  public static <T extends AssertDelegateTarget> T then(T assertion) {
    return assertion;
  }

  /**
   * Delegates the creation of the {@link Assert} to the {@link AssertProvider#assertThat()} of the given component.
   *
   * <p>
   * Read the comments on {@link AssertProvider} for an example of its usage.
   * </p>
   *
   * @param component
   *          the component that creates its own assert
   * @return the associated {@link Assert} of the given component
   */
  @CheckReturnValue
  public static <T> T then(final AssertProvider<T> component) {
    return component.assertThat();
  }

  /**
   * Creates a new instance of <code>{@link ListAssert}</code> from the given {@link BaseStream}.
   * <p>
   * <b>Be aware that to create the returned {@link ListAssert} the given the {@link BaseStream} is consumed so it won't be
   * possible to use it again.</b> Calling multiple methods on the returned {@link ListAssert} is safe as it only
   * interacts with the {@link List} built from the {@link BaseStream}.
   *
   * <p>This method accepts {@link java.util.stream.Stream} and primitive stream variants
   * {@link java.util.stream.IntStream}, {@link java.util.stream.LongStream} and {@link java.util.stream.DoubleStream}.
   *
   * @param actual the actual {@link BaseStream} value.
   * @return the created assertion object.
   */
  @CheckReturnValue
  public static <ELEMENT, STREAM extends BaseStream<ELEMENT, STREAM>> AbstractListAssert<?, List<? extends ELEMENT>, ELEMENT, ObjectAssert<ELEMENT>> then(BaseStream<? extends ELEMENT, STREAM> actual) {
    return assertThat(actual);
  }

  /**
   * Creates a new <code>{@link org.assertj.core.api.BDDAssertions}</code>.
   */
  protected BDDAssertions() {}
}<|MERGE_RESOLUTION|>--- conflicted
+++ resolved
@@ -393,16 +393,10 @@
    * @param assertFactory the factory used to create the elements assert instance.
    * @return the created assertion object.
    */
-<<<<<<< HEAD
 //@format:off
+  @CheckReturnValue
   public static <ACTUAL extends Iterable<? extends ELEMENT>, ELEMENT, ELEMENT_ASSERT extends AbstractAssert<ELEMENT_ASSERT, ELEMENT>>
          FactoryBasedNavigableIterableAssert<?, ACTUAL, ELEMENT, ELEMENT_ASSERT> then(Iterable<? extends ELEMENT> actual,
-=======
-  //@format:off
-  @CheckReturnValue
-  public static <ACTUAL extends Iterable<? extends ELEMENT>, ELEMENT, ELEMENT_ASSERT extends AbstractAssert<ELEMENT_ASSERT, ELEMENT>> 
-         FactoryBasedNavigableIterableAssert<?, ACTUAL, ELEMENT, ELEMENT_ASSERT> then(Iterable<? extends ELEMENT> actual, 
->>>>>>> 9dc7c994
                                                                                  AssertFactory<ELEMENT, ELEMENT_ASSERT> assertFactory) {
     return assertThat(actual, assertFactory);
   }
@@ -432,14 +426,9 @@
    * @param assertClass the class used to create the elements assert instance.
    * @return the created assertion object.
    */
-<<<<<<< HEAD
+  @CheckReturnValue
   public static <ACTUAL extends Iterable<? extends ELEMENT>, ELEMENT, ELEMENT_ASSERT extends AbstractAssert<ELEMENT_ASSERT, ELEMENT>>
          ClassBasedNavigableIterableAssert<?, ACTUAL, ELEMENT, ELEMENT_ASSERT> then(ACTUAL actual,
-=======
-  @CheckReturnValue
-  public static <ACTUAL extends Iterable<? extends ELEMENT>, ELEMENT, ELEMENT_ASSERT extends AbstractAssert<ELEMENT_ASSERT, ELEMENT>> 
-         ClassBasedNavigableIterableAssert<?, ACTUAL, ELEMENT, ELEMENT_ASSERT> then(ACTUAL actual, 
->>>>>>> 9dc7c994
                                                                                           Class<ELEMENT_ASSERT> assertClass) {
     return assertThat(actual, assertClass);
   }
@@ -477,14 +466,9 @@
    * @param assertFactory the factory used to create the elements assert instance.
    * @return the created assertion object.
    */
-<<<<<<< HEAD
+  @CheckReturnValue
   public static <ACTUAL extends List<? extends ELEMENT>, ELEMENT, ELEMENT_ASSERT extends AbstractAssert<ELEMENT_ASSERT, ELEMENT>>
          FactoryBasedNavigableListAssert<?, ACTUAL, ELEMENT, ELEMENT_ASSERT> then(List<? extends ELEMENT> actual,
-=======
-  @CheckReturnValue
-  public static <ACTUAL extends List<? extends ELEMENT>, ELEMENT, ELEMENT_ASSERT extends AbstractAssert<ELEMENT_ASSERT, ELEMENT>> 
-         FactoryBasedNavigableListAssert<?, ACTUAL, ELEMENT, ELEMENT_ASSERT> then(List<? extends ELEMENT> actual, 
->>>>>>> 9dc7c994
                                                                                         AssertFactory<ELEMENT, ELEMENT_ASSERT> assertFactory) {
     return assertThat(actual, assertFactory);
   }
@@ -514,12 +498,8 @@
    * @param assertClass the class used to create the elements assert instance.
    * @return the created assertion object.
    */
-<<<<<<< HEAD
+  @CheckReturnValue
   public static <ELEMENT, ACTUAL extends List<? extends ELEMENT>, ELEMENT_ASSERT extends AbstractAssert<ELEMENT_ASSERT, ELEMENT>>
-=======
-  @CheckReturnValue
-  public static <ELEMENT, ACTUAL extends List<? extends ELEMENT>, ELEMENT_ASSERT extends AbstractAssert<ELEMENT_ASSERT, ELEMENT>> 
->>>>>>> 9dc7c994
          ClassBasedNavigableListAssert<?, ACTUAL, ELEMENT, ELEMENT_ASSERT> then(List<? extends ELEMENT> actual,
                                                                                       Class<ELEMENT_ASSERT> assertClass) {
     return assertThat(actual, assertClass);
