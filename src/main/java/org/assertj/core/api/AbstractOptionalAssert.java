/**
 * Licensed under the Apache License, Version 2.0 (the "License"); you may not use this file except in compliance with
 * the License. You may obtain a copy of the License at
 *
 * http://www.apache.org/licenses/LICENSE-2.0
 *
 * Unless required by applicable law or agreed to in writing, software distributed under the License is distributed on
 * an "AS IS" BASIS, WITHOUT WARRANTIES OR CONDITIONS OF ANY KIND, either express or implied. See the License for the
 * specific language governing permissions and limitations under the License.
 *
 * Copyright 2012-2015 the original author or authors.
 */
package org.assertj.core.api;

import static org.assertj.core.error.OptionalShouldBeEmpty.shouldBeEmpty;
import static org.assertj.core.error.OptionalShouldBePresent.shouldBePresent;
import static org.assertj.core.error.OptionalShouldContain.shouldContain;
<<<<<<< HEAD
import static org.assertj.core.error.OptionalShouldContain.shouldContainSame;
=======
import static org.assertj.core.error.OptionalShouldContainInstanceOf.shouldContainInstanceOf;
>>>>>>> 6aa0ccbe

import java.util.Optional;

/**
 * Assertions for {@link java.util.Optional}.
 *
 * @param <T> type of the value contained in the {@link java.util.Optional}.
 * @author Jean-Christophe Gay
 * @author Nicolai Parlog
 */
public abstract class AbstractOptionalAssert<S extends AbstractOptionalAssert<S, T>, T> extends
    AbstractAssert<S, Optional<T>> {

  protected AbstractOptionalAssert(Optional<T> actual, Class<?> selfType) {
    super(actual, selfType);
  }

  /**
   * Verifies that there is a value present in the actual {@link java.util.Optional}.
   * </p>
   * Assertion will pass :
   * 
   * <pre><code class='java'>
   * assertThat(Optional.of("something")).isPresent();
   * </code></pre>
   * 
   * Assertion will fail :
   * 
   * <pre><code class='java'>
   * assertThat(Optional.empty()).isPresent();
   * </code></pre>
   *
   * @return this assertion object.
   */
  public S isPresent() {
    isNotNull();
    if (!actual.isPresent()) throw failure(shouldBePresent(actual));
    return myself;
  }

  /**
   * Verifies that the actual {@link java.util.Optional} is empty.
   * </p>
   * Assertion will pass :
   * 
   * <pre><code class='java'>
   * assertThat(Optional.empty()).isEmpty();
   * </code></pre>
   * 
   * Assertion will fail :
   * 
   * <pre><code class='java'>
   * assertThat(Optional.of("something")).isEmpty();
   * </code></pre>
   *
   * @return this assertion object.
   */
  public S isEmpty() {
    isNotNull();
    if (actual.isPresent()) throw failure(shouldBeEmpty(actual));
    return myself;
  }

  /**
   * Verifies that the actual {@link java.util.Optional} contains a value {@link Object#equals(Object) equal} to the
   * argument.
   * </p>
   * Assertion will pass :
   * 
   * <pre><code class='java'>
   * assertThat(Optional.of("something")).contains("something");
   * assertThat(Optional.of(10)).contains(10);
   * </code></pre>
   * 
   * Assertion will fail :
   * 
   * <pre><code class='java'>
   * assertThat(Optional.of("something")).contains("something else");
   * assertThat(Optional.of(20)).contains(10);
   * </code></pre>
   *
   * @param expectedValue the expected value inside the {@link java.util.Optional}.
   * @return this assertion object.
   */
  public S contains(T expectedValue) {
    isNotNull();
    if (expectedValue == null) throw new IllegalArgumentException("The expected value should not be <null>.");
    if (!actual.isPresent()) throw failure(shouldContain(expectedValue));
    if (!actual.get().equals(expectedValue)) throw failure(shouldContain(actual, expectedValue));
    return myself;
  }

  /**
<<<<<<< HEAD
   * Verifies that the actual {@link java.util.Optional} contains the instance given as an argument (i.e. it must be the
   * same instance).
   * </p>
   * Assertion will pass :
   * 
   * <pre><code class='java'>
   * String someString = "something";
   * assertThat(Optional.of(someString)).containsSame(someString);
   * 
   * // Java will create the same 'Integer' instance when boxing small ints
   * assertThat(Optional.of(10)).containsSame(10);
   * </code></pre>
   * 
   * Assertion will fail :
   * 
   * <pre><code class='java'>
   * // not even equal:
   * assertThat(Optional.of("something")).containsSame("something else");
   * assertThat(Optional.of(20)).containsSame(10);
   * 
   * // equal but not the same: 
   * assertThat(Optional.of(new String("something"))).containsSame(new String("something"));
   * assertThat(Optional.of(new Integer(10))).containsSame(new Integer(10));
   * </code></pre>
   *
   * @param expectedValue the expected value inside the {@link java.util.Optional}.
   * @return this assertion object.
   */
  public S containsSame(T expectedValue) {
    isNotNull();
    if (expectedValue == null) throw new IllegalArgumentException("The expected value should not be <null>.");
    if (!actual.isPresent()) throw failure(shouldContain(expectedValue));
    if (actual.get() != expectedValue) throw failure(shouldContainSame(actual, expectedValue));
=======
   * Verifies that the actual {@link Optional} contains a value that is an instance of the argument.
   * </p>
   * Assertions will pass:
   *
   * <pre><code class='java'>
   * assertThat(Optional.of("something")).containsInstanceOf(String.class)
   *                                     .containsInstanceOf(Object.class);
   *                                     
   * assertThat(Optional.of(10)).containsInstanceOf(Integer.class)
   * </code></pre>
   *
   * Assertion will fail:
   *
   * <pre><code class='java'>
   * assertThat(Optional.of("something")).containsInstanceOf(Integer.class)
   * </code></pre>
   *
   * @param clazz the expected class of the value inside the {@link Optional}.
   * @return this assertion object.
   */
  public S containsInstanceOf(Class<?> clazz) {
    isNotNull();
    if (!actual.isPresent()) throw failure(shouldBePresent(actual));
    if (!clazz.isInstance(actual.get())) throw failure(shouldContainInstanceOf(actual, clazz));
>>>>>>> 6aa0ccbe
    return myself;
  }
}<|MERGE_RESOLUTION|>--- conflicted
+++ resolved
@@ -15,11 +15,8 @@
 import static org.assertj.core.error.OptionalShouldBeEmpty.shouldBeEmpty;
 import static org.assertj.core.error.OptionalShouldBePresent.shouldBePresent;
 import static org.assertj.core.error.OptionalShouldContain.shouldContain;
-<<<<<<< HEAD
 import static org.assertj.core.error.OptionalShouldContain.shouldContainSame;
-=======
 import static org.assertj.core.error.OptionalShouldContainInstanceOf.shouldContainInstanceOf;
->>>>>>> 6aa0ccbe
 
 import java.util.Optional;
 
@@ -113,7 +110,6 @@
   }
 
   /**
-<<<<<<< HEAD
    * Verifies that the actual {@link java.util.Optional} contains the instance given as an argument (i.e. it must be the
    * same instance).
    * </p>
@@ -147,7 +143,10 @@
     if (expectedValue == null) throw new IllegalArgumentException("The expected value should not be <null>.");
     if (!actual.isPresent()) throw failure(shouldContain(expectedValue));
     if (actual.get() != expectedValue) throw failure(shouldContainSame(actual, expectedValue));
-=======
+    return myself;
+  }
+
+  /**
    * Verifies that the actual {@link Optional} contains a value that is an instance of the argument.
    * </p>
    * Assertions will pass:
@@ -172,7 +171,7 @@
     isNotNull();
     if (!actual.isPresent()) throw failure(shouldBePresent(actual));
     if (!clazz.isInstance(actual.get())) throw failure(shouldContainInstanceOf(actual, clazz));
->>>>>>> 6aa0ccbe
     return myself;
   }
+
 }