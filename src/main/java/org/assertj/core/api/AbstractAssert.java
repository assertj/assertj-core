--- conflicted
+++ resolved
@@ -35,21 +35,12 @@
 
 /**
  * Base class for all assertions.
-<<<<<<< HEAD
  *
- * @param <S> the "self" type of this assertion class. Please read &quot;<a href="http://bit.ly/1IZIRcY"
- *          target="_blank">Emulating 'self types' using Java Generics to simplify fluent API implementation</a>&quot;
- *          for more details.
- * @param <A> the type of the "actual" value.
- *
-=======
- * 
  * @param <SELF> the "self" type of this assertion class. Please read &quot;<a href="http://bit.ly/1IZIRcY"
  *          target="_blank">Emulating 'self types' using Java Generics to simplify fluent API implementation</a>&quot;
  *          for more details.
  * @param <ACTUAL> the type of the "actual" value.
- * 
->>>>>>> e3fa222d
+ *
  * @author Alex Ruiz
  * @author Joel Costigliola
  * @author Mikhail Mazursky
@@ -323,7 +314,7 @@
   /** {@inheritDoc} */
   @SuppressWarnings("unchecked")
   @Override
-  public <T> S isInstanceOfSatisfying(Class<T> type, Consumer<T> requirements) {
+  public <T> SELF isInstanceOfSatisfying(Class<T> type, Consumer<T> requirements) {
     objects.assertIsInstanceOf(info, actual, type);
     requireNonNull(requirements, "The Consumer<T> expressing the assertions requirements must not be null");
     requirements.accept((T) actual);
@@ -523,7 +514,7 @@
    * @throws AssertionError if the actual does not match the given {@link Predicate}.
    * @throws NullPointerException if given {@link Predicate} is null.
    */
-  public S matches(Predicate<? super A> predicate) {
+  public SELF matches(Predicate<? super ACTUAL> predicate) {
     // use default PredicateDescription
     return matches(predicate, PredicateDescription.GIVEN);
   }
@@ -549,7 +540,7 @@
    * @throws NullPointerException if given {@link Predicate} is null.
    * @throws NullPointerException if given predicateDescription is null.
    */
-  public S matches(Predicate<? super A> predicate, String predicateDescription) {
+  public SELF matches(Predicate<? super ACTUAL> predicate, String predicateDescription) {
     return matches(predicate, new PredicateDescription(predicateDescription));
   }
 
@@ -589,13 +580,13 @@
    * 
    * @throws NullPointerException if given Consumer is null 
    */
-  public S satisfies(Consumer<A> requirements) {
+  public SELF satisfies(Consumer<ACTUAL> requirements) {
     requireNonNull(requirements, "The Consumer<T> expressing the assertions requirements must not be null");
     requirements.accept(actual);
     return myself;
   }
 
-  private S matches(Predicate<? super A> predicate, PredicateDescription predicateDescription) {
+  private SELF matches(Predicate<? super ACTUAL> predicate, PredicateDescription predicateDescription) {
     requireNonNull(predicate, "The predicate must not be null");
     if (predicate.test(actual)) return myself;
     throw Failures.instance().failure(info, shouldMatch(actual, predicate, predicateDescription));
