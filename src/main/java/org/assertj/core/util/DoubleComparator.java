--- conflicted
+++ resolved
@@ -74,12 +74,7 @@
     if (obj == null) return false;
     if (!(obj instanceof DoubleComparator)) return false;
     DoubleComparator other = (DoubleComparator) obj;
-<<<<<<< HEAD
-    return Double.doubleToLongBits(epsilon) == Double.doubleToLongBits(other.epsilon);
-  }
-=======
     return Double.doubleToLongBits(epsilon) == Double.doubleToLongBits(other.epsilon) ? true : false;
   }
 
->>>>>>> 3c100d24
 }