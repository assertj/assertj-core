--- conflicted
+++ resolved
@@ -1,212 +1,209 @@
-/*
- * Created on Nov 18, 2010
- * 
- * Licensed under the Apache License, Version 2.0 (the "License"); you may not use this file except in compliance with
- * the License. You may obtain a copy of the License at
- * 
- * http://www.apache.org/licenses/LICENSE-2.0
- * 
- * Unless required by applicable law or agreed to in writing, software distributed under the License is distributed on
- * an "AS IS" BASIS, WITHOUT WARRANTIES OR CONDITIONS OF ANY KIND, either express or implied. See the License for the
- * specific language governing permissions and limitations under the License.
- * 
- * Copyright @2010-2011 the original author or authors.
- */
-package org.fest.assertions.api;
-
-import java.util.Comparator;
-
-import org.fest.assertions.core.Assert;
-import org.fest.assertions.core.Condition;
-import org.fest.assertions.core.WritableAssertionInfo;
-import org.fest.assertions.description.Description;
-import org.fest.assertions.internal.Conditions;
-import org.fest.assertions.internal.Objects;
-import org.fest.util.ComparatorBasedComparisonStrategy;
-import org.fest.util.VisibleForTesting;
-
-
-/**
- * Base class for all assertions.
- * @param <S> the "self" type of this assertion class. Please read &quot;<a href="http://bit.ly/anMa4g"
- *          target="_blank">Emulating 'self types' using Java Generics to simplify fluent API implementation</a>&quot;
- *          for more details.
- * @param <A> the type of the "actual" value.
- * 
- * @author Alex Ruiz
- * @author Joel Costigliola
-<<<<<<< HEAD
- * @author Mikhail Mazursky
-=======
- * @author Nicolas François
->>>>>>> 18ac8197
- */
-public abstract class AbstractAssert<S extends AbstractAssert<S, A>, A> implements Assert<S, A> {
-
-  @VisibleForTesting
-  Objects objects = Objects.instance();
-  
-  @VisibleForTesting
-  Conditions conditions = Conditions.instance();
-
-  @VisibleForTesting
-  final WritableAssertionInfo info;
-  
-  // visibility is protected to allow us write custom assertions that need access to actual
-  @VisibleForTesting
-  protected final A actual;
-  protected final S myself;
-
-  // we prefer not to use Class<? extends S> selfType because it would force inherited 
-  // constructor to cast with a compiler warning 
-  // let's keep compiler warning internal to fest (when we can) and not expose them to our end users.
-  @SuppressWarnings("unchecked")
-  protected AbstractAssert(A actual, Class<?> selfType) {
-    myself = (S) selfType.cast(this);
-    this.actual = actual;
-    info = new WritableAssertionInfo();
-  }
-
-  /** {@inheritDoc} */
-  public final S as(String description) {
-    return describedAs(description);
-  }
-
-  /** {@inheritDoc} */
-  public final S as(Description description) {
-    return describedAs(description);
-  }
-
-  /** {@inheritDoc} */
-  public final S describedAs(String description) {
-    info.description(description);
-    return myself;
-  }
-
-  /** {@inheritDoc} */
-  public final S describedAs(Description description) {
-    info.description(description);
-    return myself;
-  }
-
-  /** {@inheritDoc} */
-  public S isEqualTo(A expected) {
-    objects.assertEqual(info, actual, expected);
-    return myself;
-  }
-
-  /** {@inheritDoc} */
-  public S isNotEqualTo(A other) {
-    objects.assertNotEqual(info, actual, other);
-    return myself;
-  }
-
-  /** {@inheritDoc} */
-  public final void isNull() {
-    objects.assertNull(info, actual);
-  }
-
-  /** {@inheritDoc} */
-  public final S isNotNull() {
-    objects.assertNotNull(info, actual);
-    return myself;
-  }
-
-  /** {@inheritDoc} */
-  public final S isSameAs(A expected) {
-    objects.assertSame(info, actual, expected);
-    return myself;
-  }
-
-  /** {@inheritDoc} */
-  public final S isNotSameAs(A other) {
-    objects.assertNotSame(info, actual, other);
-    return myself;
-  }
-
-  /** {@inheritDoc} */
-  public final S isIn(A... values) {
-    objects.assertIsIn(info, actual, values);
-    return myself;
-  }
-
-  /** {@inheritDoc} */
-  public final S isNotIn(A... values) {
-    objects.assertIsNotIn(info, actual, values);
-    return myself;
-  }
-
-  /** {@inheritDoc} */
-  public final S isIn(Iterable<? extends A> values) {
-    objects.assertIsIn(info, actual, values);
-    return myself;
-  }
-
-  /** {@inheritDoc} */
-  public final S isNotIn(Iterable<? extends A> values) {
-    objects.assertIsNotIn(info, actual, values);
-    return myself;
-  }
-
-  /** {@inheritDoc} */
-  public final S is(Condition<A> condition) {
-    conditions.assertIs(info, actual, condition);
-    return myself;
-  }
-
-  /** {@inheritDoc} */
-  public final S isNot(Condition<A> condition) {
-    conditions.assertIsNot(info, actual, condition);
-    return myself;
-  }
-
-  /** {@inheritDoc} */
-  public final S has(Condition<A> condition) {
-    conditions.assertHas(info, actual, condition);
-    return myself;
-  }
-
-  /** {@inheritDoc} */
-  public final S doesNotHave(Condition<A> condition) {
-    conditions.assertDoesNotHave(info, actual, condition);
-    return myself;
-  }
-
-  /**
-   * The description of this assertion set with {@link #describedAs(String)} or {@link #describedAs(Description)}.
-   * @return the description String representation of this assertion. 
-   */
-  public final String descriptionText() {
-    return info.descriptionText();
-  }
-
-  /** {@inheritDoc} */
-  public S usingComparator(Comparator<?> customComparator) {  
-    // using a specific strategy to compare actual with other objects.
-    this.objects = new Objects(new ComparatorBasedComparisonStrategy(customComparator));
-    return myself;
-  }
-
-  /** {@inheritDoc} */
-  public S usingDefaultComparator() {  
-    // fall back to default strategy to compare actual with other objects.
-    this.objects = Objects.instance();
-    return myself;
-  }
-  
-  /** {@inheritDoc} */
-  @Override 
-  public final boolean equals(Object obj) {
-    throw new UnsupportedOperationException("'equals' is not supported...maybe you intended to call 'isEqualTo'");
-  }  
-  
-  /**
-   * Always returns 1.
-   * @return 1.
-   */
-  @Override 
-  public final int hashCode() { 
-	  return 1;
-  }  
-  
-}
+/*
+ * Created on Nov 18, 2010
+ * 
+ * Licensed under the Apache License, Version 2.0 (the "License"); you may not use this file except in compliance with
+ * the License. You may obtain a copy of the License at
+ * 
+ * http://www.apache.org/licenses/LICENSE-2.0
+ * 
+ * Unless required by applicable law or agreed to in writing, software distributed under the License is distributed on
+ * an "AS IS" BASIS, WITHOUT WARRANTIES OR CONDITIONS OF ANY KIND, either express or implied. See the License for the
+ * specific language governing permissions and limitations under the License.
+ * 
+ * Copyright @2010-2011 the original author or authors.
+ */
+package org.fest.assertions.api;
+
+import java.util.Comparator;
+
+import org.fest.assertions.core.Assert;
+import org.fest.assertions.core.Condition;
+import org.fest.assertions.core.WritableAssertionInfo;
+import org.fest.assertions.description.Description;
+import org.fest.assertions.internal.Conditions;
+import org.fest.assertions.internal.Objects;
+import org.fest.util.ComparatorBasedComparisonStrategy;
+import org.fest.util.VisibleForTesting;
+
+
+/**
+ * Base class for all assertions.
+ * @param <S> the "self" type of this assertion class. Please read &quot;<a href="http://bit.ly/anMa4g"
+ *          target="_blank">Emulating 'self types' using Java Generics to simplify fluent API implementation</a>&quot;
+ *          for more details.
+ * @param <A> the type of the "actual" value.
+ * 
+ * @author Alex Ruiz
+ * @author Joel Costigliola
+ * @author Mikhail Mazursky
+ * @author Nicolas François
+ */
+public abstract class AbstractAssert<S extends AbstractAssert<S, A>, A> implements Assert<S, A> {
+
+  @VisibleForTesting
+  Objects objects = Objects.instance();
+  
+  @VisibleForTesting
+  Conditions conditions = Conditions.instance();
+
+  @VisibleForTesting
+  final WritableAssertionInfo info;
+  
+  // visibility is protected to allow us write custom assertions that need access to actual
+  @VisibleForTesting
+  protected final A actual;
+  protected final S myself;
+
+  // we prefer not to use Class<? extends S> selfType because it would force inherited 
+  // constructor to cast with a compiler warning 
+  // let's keep compiler warning internal to fest (when we can) and not expose them to our end users.
+  @SuppressWarnings("unchecked")
+  protected AbstractAssert(A actual, Class<?> selfType) {
+    myself = (S) selfType.cast(this);
+    this.actual = actual;
+    info = new WritableAssertionInfo();
+  }
+
+  /** {@inheritDoc} */
+  public final S as(String description) {
+    return describedAs(description);
+  }
+
+  /** {@inheritDoc} */
+  public final S as(Description description) {
+    return describedAs(description);
+  }
+
+  /** {@inheritDoc} */
+  public final S describedAs(String description) {
+    info.description(description);
+    return myself;
+  }
+
+  /** {@inheritDoc} */
+  public final S describedAs(Description description) {
+    info.description(description);
+    return myself;
+  }
+
+  /** {@inheritDoc} */
+  public S isEqualTo(A expected) {
+    objects.assertEqual(info, actual, expected);
+    return myself;
+  }
+
+  /** {@inheritDoc} */
+  public S isNotEqualTo(A other) {
+    objects.assertNotEqual(info, actual, other);
+    return myself;
+  }
+
+  /** {@inheritDoc} */
+  public final void isNull() {
+    objects.assertNull(info, actual);
+  }
+
+  /** {@inheritDoc} */
+  public final S isNotNull() {
+    objects.assertNotNull(info, actual);
+    return myself;
+  }
+
+  /** {@inheritDoc} */
+  public final S isSameAs(A expected) {
+    objects.assertSame(info, actual, expected);
+    return myself;
+  }
+
+  /** {@inheritDoc} */
+  public final S isNotSameAs(A other) {
+    objects.assertNotSame(info, actual, other);
+    return myself;
+  }
+
+  /** {@inheritDoc} */
+  public final S isIn(A... values) {
+    objects.assertIsIn(info, actual, values);
+    return myself;
+  }
+
+  /** {@inheritDoc} */
+  public final S isNotIn(A... values) {
+    objects.assertIsNotIn(info, actual, values);
+    return myself;
+  }
+
+  /** {@inheritDoc} */
+  public final S isIn(Iterable<? extends A> values) {
+    objects.assertIsIn(info, actual, values);
+    return myself;
+  }
+
+  /** {@inheritDoc} */
+  public final S isNotIn(Iterable<? extends A> values) {
+    objects.assertIsNotIn(info, actual, values);
+    return myself;
+  }
+
+  /** {@inheritDoc} */
+  public final S is(Condition<A> condition) {
+    conditions.assertIs(info, actual, condition);
+    return myself;
+  }
+
+  /** {@inheritDoc} */
+  public final S isNot(Condition<A> condition) {
+    conditions.assertIsNot(info, actual, condition);
+    return myself;
+  }
+
+  /** {@inheritDoc} */
+  public final S has(Condition<A> condition) {
+    conditions.assertHas(info, actual, condition);
+    return myself;
+  }
+
+  /** {@inheritDoc} */
+  public final S doesNotHave(Condition<A> condition) {
+    conditions.assertDoesNotHave(info, actual, condition);
+    return myself;
+  }
+
+  /**
+   * The description of this assertion set with {@link #describedAs(String)} or {@link #describedAs(Description)}.
+   * @return the description String representation of this assertion. 
+   */
+  public final String descriptionText() {
+    return info.descriptionText();
+  }
+
+  /** {@inheritDoc} */
+  public S usingComparator(Comparator<?> customComparator) {  
+    // using a specific strategy to compare actual with other objects.
+    this.objects = new Objects(new ComparatorBasedComparisonStrategy(customComparator));
+    return myself;
+  }
+
+  /** {@inheritDoc} */
+  public S usingDefaultComparator() {  
+    // fall back to default strategy to compare actual with other objects.
+    this.objects = Objects.instance();
+    return myself;
+  }
+  
+  /** {@inheritDoc} */
+  @Override 
+  public final boolean equals(Object obj) {
+    throw new UnsupportedOperationException("'equals' is not supported...maybe you intended to call 'isEqualTo'");
+  }  
+  
+  /**
+   * Always returns 1.
+   * @return 1.
+   */
+  @Override 
+  public final int hashCode() { 
+	  return 1;
+  }  
+  
+}