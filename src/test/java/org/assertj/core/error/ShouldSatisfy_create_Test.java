--- conflicted
+++ resolved
@@ -24,21 +24,14 @@
 import org.junit.jupiter.api.DisplayName;
 import org.junit.jupiter.api.Test;
 
-<<<<<<< HEAD
-class ShouldSatisfy_create_Test {
-
-  @Test
-  void should_create_error_message() {
-=======
 /**
  * Tests for <code>{@link ShouldSatisfy#create(Description)}</code>.
  */
 @DisplayName("ShouldSatisfy create")
-public class ShouldSatisfy_create_Test {
+class ShouldSatisfy_create_Test {
 
   @Test
-  public void should_create_error_message_if_condition_is_not_satisfied() {
->>>>>>> 8162621e
+  void should_create_error_message_if_condition_is_not_satisfied() {
     // GIVEN
     ErrorMessageFactory factory = shouldSatisfy("Yoda", new TestCondition<>("green lightsaber bearer"));
     // WHEN
