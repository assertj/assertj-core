--- conflicted
+++ resolved
@@ -35,10 +35,6 @@
 
   @Override
   protected void verify_internal_effects() {
-<<<<<<< HEAD
-    verify(arrays).assertEndsWith(getInfo(assertions), getActual(assertions), "Luke", array("Yoda"));
-=======
     verify(arrays).assertEndsWith(getInfo(assertions), getActual(assertions), "Luke", array("Yoda", "Leia"));
->>>>>>> a6165671
   }
 }