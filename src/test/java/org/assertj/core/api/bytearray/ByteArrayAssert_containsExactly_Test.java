--- conflicted
+++ resolved
@@ -12,20 +12,13 @@
  */
 package org.assertj.core.api.bytearray;
 
-<<<<<<< HEAD
-import static org.assertj.core.api.Assertions.*;
-=======
 import static org.assertj.core.api.Assertions.assertThat;
->>>>>>> f7c5d010
 import static org.assertj.core.test.ByteArrays.arrayOf;
 import static org.mockito.Mockito.verify;
 
 import org.assertj.core.api.ByteArrayAssert;
 import org.assertj.core.api.ByteArrayAssertBaseTest;
-<<<<<<< HEAD
 import org.assertj.core.util.AbsValueComparator;
-=======
->>>>>>> f7c5d010
 import org.junit.jupiter.api.Test;
 
 /**
@@ -46,14 +39,14 @@
   }
 
   @Test
-<<<<<<< HEAD
+  public void invoke_api_like_user() {
+    assertThat(new byte[] { 1, 2, 3 }).containsExactly((byte) 1, (byte) 2, (byte) 3);
+  }
+  
+  @Test
   public void should_honor_the_given_element_comparator() {
     byte[] actual = new byte[] { 1, 2, 3, 4 };
     assertThat(actual).usingElementComparator(new AbsValueComparator<Byte>()).containsExactly((byte) -1, (byte) 2, (byte) 3,
                                                                                               (byte) -4);
-=======
-  public void invoke_api_like_user() {
-    assertThat(new byte[] { 1, 2, 3 }).containsExactly((byte) 1, (byte) 2, (byte) 3);
->>>>>>> f7c5d010
   }
 }