--- conflicted
+++ resolved
@@ -14,7 +14,6 @@
 
 import static java.util.Arrays.asList;
 import static org.assertj.core.api.Assertions.assertThat;
-import static org.assertj.core.api.Assertions.fail;
 import static org.assertj.core.test.TestFailures.failBecauseExpectedAssertionErrorWasNotThrown;
 import static org.assertj.core.util.Sets.newLinkedHashSet;
 import static org.mockito.Mockito.mock;
@@ -53,19 +52,16 @@
 
   @Test
   public void should_create_Assert() {
-    assertThat(assertThat(newLinkedHashSet())).isNotNull();
+    AbstractIterableAssert<?, Iterable<? extends Object>, Object, ObjectAssert<Object>> iteratorAssert = assertThat(newLinkedHashSet());
+    assertThat(iteratorAssert).isNotNull();
   }
 
   @SuppressWarnings("unchecked")
   @Test
   public void should_initialise_actual() {
     Iterator<String> names = asList("Luke", "Leia").iterator();
-<<<<<<< HEAD
-    AbstractIterableAssert<?, ? extends Iterable<String>, String> assertions = (AbstractIterableAssert<?, ? extends Iterable<String>, String>) assertThat(names);
-    assertThat(assertions.actual).containsOnly("Leia", "Luke");
-=======
-    assertThat(assertThat(names).actual).containsOnly("Leia", "Luke");
->>>>>>> 4c8f982c
+    Iterable<String> actual = (Iterable<String>) assertThat(names).actual;
+    assertThat(actual).containsOnly("Leia", "Luke");
   }
 
   @Test
@@ -151,25 +147,6 @@
   }
   
   @Test
-  public void isSameAs_should_check_the_original_iterator_without_consuming_it() {
-    Iterator<?> iterator = mock(Iterator.class);
-    assertThat(iterator).isSameAs(iterator);
-    verifyZeroInteractions(iterator);
-  }
-  
-  @Test
-  public void isNotSameAs_should_check_the_original_iterator_without_consuming_it() {
-    Iterator<?> iterator = mock(Iterator.class);
-    try{
-      assertThat(iterator).isNotSameAs(iterator);
-    } catch(AssertionError e){
-      verifyZeroInteractions(iterator);
-      return;
-    }
-    Assertions.fail("Expected assertionError, because assert notSame on same iterator.");
-  }
-  
-  @Test
   public void iterator_can_be_asserted_twice_even_though_it_can_be_iterated_only_once() {
     Iterator<String> names = asList("Luke", "Leia").iterator();
     assertThat(names).containsExactly("Luke", "Leia").containsExactly("Luke", "Leia");
