/*
 * Licensed under the Apache License, Version 2.0 (the "License"); you may not use this file except in compliance with
 * the License. You may obtain a copy of the License at
 *
 * http://www.apache.org/licenses/LICENSE-2.0
 *
 * Unless required by applicable law or agreed to in writing, software distributed under the License is distributed on
 * an "AS IS" BASIS, WITHOUT WARRANTIES OR CONDITIONS OF ANY KIND, either express or implied. See the License for the
 * specific language governing permissions and limitations under the License.
 *
 * Copyright 2012-2018 the original author or authors.
 */
package org.assertj.core.api.date;

import static java.lang.String.format;
import static org.assertj.core.api.Assertions.assertThat;
import static org.assertj.core.api.Assertions.registerCustomDateFormat;
import static org.assertj.core.api.Assertions.useDefaultDateFormatsOnly;
import static org.assertj.core.test.ExpectedException.none;
import static org.assertj.core.test.TestFailures.failBecauseExpectedAssertionErrorWasNotThrown;
import static org.assertj.core.util.DateUtil.parseDatetime;
import static org.assertj.core.util.DateUtil.parseDatetimeWithMs;

import java.sql.Timestamp;
import java.text.ParseException;
import java.text.SimpleDateFormat;
import java.util.Date;
import java.util.TimeZone;

import org.assertj.core.api.DateAssertBaseTest;
import org.assertj.core.test.ExpectedException;
import org.assertj.core.util.DateUtil;
import org.junit.After;
import org.junit.Rule;
import org.junit.Test;

/**
 * Tests the default date format used when using date assertions with date represented as string.
 *
 * @author Joel Costigliola
 */
public class DateAssert_with_string_based_date_representation_Test extends DateAssertBaseTest {

  @Rule
  public ExpectedException thrown = none();

  @Override
  @After
  public void tearDown() {
    useDefaultDateFormatsOnly();
  }

  @Test
  public void date_assertion_using_default_date_string_representation() {

    // datetime with ms is supported
    final Date date1timeWithMS = parseDatetimeWithMs("2003-04-26T03:01:02.999");
    assertThat(date1timeWithMS).isEqualTo("2003-04-26T03:01:02.999");
    // datetime without ms is supported
    final Date datetime = parseDatetime("2003-04-26T03:01:02");
    assertThat(datetime).isEqualTo("2003-04-26T03:01:02.000");
    assertThat(datetime).isEqualTo("2003-04-26T03:01:02");
    // date is supported
    final Date date = DateUtil.parse("2003-04-26");
    assertThat(date).isEqualTo("2003-04-26");
    assertThat(date).isEqualTo("2003-04-26T00:00:00");
    assertThat(date).isEqualTo("2003-04-26T00:00:00.000");
  }

  @Test
  public void date_assertion_should_support_timestamp_string_representation() throws ParseException {
    Date date = DateUtil.newTimestampDateFormat().parse("2015-05-08 11:30:00.560");
    String timestampAsString = DateUtil.newTimestampDateFormat().format(new Timestamp(date.getTime()));

    assertThat(date).isEqualTo(timestampAsString);
  }

  @Test
  public void date_assertion_should_support_date_with_utc_time_zone_string_representation() throws ParseException {
    SimpleDateFormat isoFormat = new SimpleDateFormat("yyyy-MM-dd'T'HH:mm:ss");
    isoFormat.setTimeZone(TimeZone.getTimeZone("UTC"));
    Date date = isoFormat.parse("2003-04-26T00:00:00");

    assertThat(date).isEqualTo("2003-04-26T00:00:00+00:00");
  }

  @Test
  public void should_fail_if_given_date_string_representation_cant_be_parsed_with_default_date_formats() {
    final String dateAsString = "2003/04/26";
<<<<<<< HEAD
    thrown.expectAssertionError(format("Failed to parse 2003/04/26 with any of these date formats:%n" +
                                       "   [yyyy-MM-dd'T'HH:mm:ss.SSS,%n" +
                                       "    yyyy-MM-dd HH:mm:ss.SSS,%n" +
                                       "    yyyy-MM-dd'T'HH:mm:ssX,%n" +
                                       "    yyyy-MM-dd'T'HH:mm:ss,%n" +
                                       "    yyyy-MM-dd]"));
=======
    thrown.expectAssertionError("Failed to parse 2003/04/26 with any of these date formats:%n" +
                                "   [yyyy-MM-dd'T'HH:mm:ss.SSS,%n" +
                                "    yyyy-MM-dd HH:mm:ss.SSS,%n" +
                                "    yyyy-MM-dd'T'HH:mm:ss,%n" +
                                "    yyyy-MM-dd]");
>>>>>>> 4402d598
    assertThat(new Date()).isEqualTo(dateAsString);
  }

  @Test
  public void date_assertion_using_custom_date_string_representation() {
    final Date date = DateUtil.parse("2003-04-26");
    assertThat(date).withDateFormat("yyyy/MM/dd").isEqualTo("2003/04/26");
    assertThat(date).isEqualTo("2003/04/26");
  }

  @Test
  public void should_fail_if_given_date_string_representation_cant_be_parsed_with_any_custom_date_formats() {
<<<<<<< HEAD
    thrown.expectAssertionError(format("Failed to parse 2003 04 26 with any of these date formats:%n" +
                                       "   [yyyy/MM/dd'T'HH:mm:ss,%n" +
                                       "    yyyy/MM/dd,%n" +
                                       "    yyyy-MM-dd'T'HH:mm:ss.SSS,%n" +
                                       "    yyyy-MM-dd HH:mm:ss.SSS,%n" +
                                       "    yyyy-MM-dd'T'HH:mm:ssX,%n" +
                                       "    yyyy-MM-dd'T'HH:mm:ss,%n" +
                                       "    yyyy-MM-dd]"));
=======
    thrown.expectAssertionError("Failed to parse 2003 04 26 with any of these date formats:%n" +
                                "   [yyyy/MM/dd'T'HH:mm:ss,%n" +
                                "    yyyy/MM/dd,%n" +
                                "    yyyy-MM-dd'T'HH:mm:ss.SSS,%n" +
                                "    yyyy-MM-dd HH:mm:ss.SSS,%n" +
                                "    yyyy-MM-dd'T'HH:mm:ss,%n" +
                                "    yyyy-MM-dd]");
>>>>>>> 4402d598
    final Date date = DateUtil.parse("2003-04-26");
    registerCustomDateFormat("yyyy/MM/dd'T'HH:mm:ss");
    // registering again has no effect
    registerCustomDateFormat("yyyy/MM/dd'T'HH:mm:ss");
    assertThat(date).withDateFormat("yyyy/MM/dd").isEqualTo("2003 04 26");
  }

  @Test
  public void date_assertion_using_custom_date_string_representation_then_switching_back_to_defaults_date_formats() {
    final Date date = DateUtil.parse("2003-04-26");
    // chained assertions
    assertThat(date).withDateFormat("yyyy/MM/dd").isEqualTo("2003/04/26")
                    .withDefaultDateFormatsOnly().isEqualTo("2003-04-26");
    // new assertions
    assertThat(date).withDateFormat("yyyy/MM/dd").isEqualTo("2003/04/26");
    assertThat(date).withDefaultDateFormatsOnly().isEqualTo("2003-04-26");
  }

  @Test
  public void use_custom_date_formats_set_from_Assertions_entry_point() {
    final Date date = DateUtil.parse("2003-04-26");

    registerCustomDateFormat("yyyy/MM/dd'T'HH:mm:ss");

    try {
      // fail : the registered format does not match the given date
      assertThat(date).isEqualTo("2003/04/26");
      failBecauseExpectedAssertionErrorWasNotThrown();
    } catch (AssertionError e) {
      assertThat(e).hasMessage(format("Failed to parse 2003/04/26 with any of these date formats:%n" +
                                      "   [yyyy/MM/dd'T'HH:mm:ss,%n" +
                                      "    yyyy-MM-dd'T'HH:mm:ss.SSS,%n" +
                                      "    yyyy-MM-dd HH:mm:ss.SSS,%n" +
                                      "    yyyy-MM-dd'T'HH:mm:ssX,%n" +
                                      "    yyyy-MM-dd'T'HH:mm:ss,%n" +
                                      "    yyyy-MM-dd]"));
    }

    // register the expected custom formats, they are used in the order they have been registered.
    registerCustomDateFormat("yyyy/MM/dd");
    assertThat(date).isEqualTo("2003/04/26");
    // another to register a DateFormat
    registerCustomDateFormat(new SimpleDateFormat("yyyy/MM/dd'T'HH:mm:ss.SSS"));
    // the assertion uses the last custom date format registered.
    assertThat(date).isEqualTo("2003/04/26T00:00:00.000");

    useDefaultDateFormatsOnly();
    assertThat(date).isEqualTo("2003-04-26");
    assertThat(date).isEqualTo("2003-04-26T00:00:00");
    assertThat(date).isEqualTo("2003-04-26T00:00:00.000");
  }

  @Test
  public void use_custom_date_formats_first_then_defaults_to_parse_a_date() {
    // using default formats should work
    final Date date = DateUtil.parse("2003-04-26");
    assertThat(date).isEqualTo("2003-04-26");

    try {
      // date with a custom format : failure since the default formats don't match.
      assertThat(date).isEqualTo("2003/04/26");
      failBecauseExpectedAssertionErrorWasNotThrown();
    } catch (AssertionError e) {
      assertThat(e).hasMessage(format("Failed to parse 2003/04/26 with any of these date formats:%n" +
                                      "   [yyyy-MM-dd'T'HH:mm:ss.SSS,%n" +
                                      "    yyyy-MM-dd HH:mm:ss.SSS,%n" +
                                      "    yyyy-MM-dd'T'HH:mm:ssX,%n" +
                                      "    yyyy-MM-dd'T'HH:mm:ss,%n" +
                                      "    yyyy-MM-dd]"));
    }

    // registering a custom date format to make the assertion pass
    registerCustomDateFormat("yyyy/MM/dd");
    assertThat(date).isEqualTo("2003/04/26");
    // the default formats are still available and should work
    assertThat(date).isEqualTo("2003-04-26");
    assertThat(date).isEqualTo("2003-04-26T00:00:00");

    try {
      // but if not format at all matches, it fails.
      assertThat(date).isEqualTo("2003 04 26");
      failBecauseExpectedAssertionErrorWasNotThrown();
    } catch (AssertionError e) {
      assertThat(e).hasMessage(format("Failed to parse 2003 04 26 with any of these date formats:%n" +
                                      "   [yyyy/MM/dd,%n" +
                                      "    yyyy-MM-dd'T'HH:mm:ss.SSS,%n" +
                                      "    yyyy-MM-dd HH:mm:ss.SSS,%n" +
                                      "    yyyy-MM-dd'T'HH:mm:ssX,%n" +
                                      "    yyyy-MM-dd'T'HH:mm:ss,%n" +
                                      "    yyyy-MM-dd]"));

    }

    // register a new custom format should work
    registerCustomDateFormat("yyyy MM dd");
    assertThat(date).isEqualTo("2003 04 26");
  }

}<|MERGE_RESOLUTION|>--- conflicted
+++ resolved
@@ -87,20 +87,12 @@
   @Test
   public void should_fail_if_given_date_string_representation_cant_be_parsed_with_default_date_formats() {
     final String dateAsString = "2003/04/26";
-<<<<<<< HEAD
-    thrown.expectAssertionError(format("Failed to parse 2003/04/26 with any of these date formats:%n" +
-                                       "   [yyyy-MM-dd'T'HH:mm:ss.SSS,%n" +
-                                       "    yyyy-MM-dd HH:mm:ss.SSS,%n" +
-                                       "    yyyy-MM-dd'T'HH:mm:ssX,%n" +
-                                       "    yyyy-MM-dd'T'HH:mm:ss,%n" +
-                                       "    yyyy-MM-dd]"));
-=======
     thrown.expectAssertionError("Failed to parse 2003/04/26 with any of these date formats:%n" +
                                 "   [yyyy-MM-dd'T'HH:mm:ss.SSS,%n" +
                                 "    yyyy-MM-dd HH:mm:ss.SSS,%n" +
+                                "    yyyy-MM-dd'T'HH:mm:ssX,%n" +
                                 "    yyyy-MM-dd'T'HH:mm:ss,%n" +
                                 "    yyyy-MM-dd]");
->>>>>>> 4402d598
     assertThat(new Date()).isEqualTo(dateAsString);
   }
 
@@ -113,24 +105,14 @@
 
   @Test
   public void should_fail_if_given_date_string_representation_cant_be_parsed_with_any_custom_date_formats() {
-<<<<<<< HEAD
-    thrown.expectAssertionError(format("Failed to parse 2003 04 26 with any of these date formats:%n" +
-                                       "   [yyyy/MM/dd'T'HH:mm:ss,%n" +
-                                       "    yyyy/MM/dd,%n" +
-                                       "    yyyy-MM-dd'T'HH:mm:ss.SSS,%n" +
-                                       "    yyyy-MM-dd HH:mm:ss.SSS,%n" +
-                                       "    yyyy-MM-dd'T'HH:mm:ssX,%n" +
-                                       "    yyyy-MM-dd'T'HH:mm:ss,%n" +
-                                       "    yyyy-MM-dd]"));
-=======
     thrown.expectAssertionError("Failed to parse 2003 04 26 with any of these date formats:%n" +
                                 "   [yyyy/MM/dd'T'HH:mm:ss,%n" +
                                 "    yyyy/MM/dd,%n" +
                                 "    yyyy-MM-dd'T'HH:mm:ss.SSS,%n" +
                                 "    yyyy-MM-dd HH:mm:ss.SSS,%n" +
+                                "    yyyy-MM-dd'T'HH:mm:ssX,%n" +
                                 "    yyyy-MM-dd'T'HH:mm:ss,%n" +
                                 "    yyyy-MM-dd]");
->>>>>>> 4402d598
     final Date date = DateUtil.parse("2003-04-26");
     registerCustomDateFormat("yyyy/MM/dd'T'HH:mm:ss");
     // registering again has no effect
