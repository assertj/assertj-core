--- conflicted
+++ resolved
@@ -144,7 +144,6 @@
 
       }).hasMessage("something was good");
 
-<<<<<<< HEAD
       softly.then(Optional.of("not empty")).isEqualTo("empty");
       // TODO should be caught : softly.assertThat(Optional.of("not empty")).isEmpty();
       softly.then(OptionalInt.of(0)).isEqualTo(1);
@@ -167,16 +166,6 @@
 
       assertThat(errors.get(0)).isEqualTo("expected:<[1]> but was:<[0]>");
 
-=======
-      softly.then(new URI("http://assertj.org")).hasPort(8888);
-      softly.assertAll();
-      fail("Should not reach here");
-    } catch (SoftAssertionError e) {
-      List<String> errors = e.getErrors();
-      assertThat(errors).hasSize(40);
-      assertThat(errors.get(0)).isEqualTo("expected:<[1]> but was:<[0]>");
-
->>>>>>> 33711468
       assertThat(errors.get(1)).isEqualTo("expected:<[tru]e> but was:<[fals]e>");
       assertThat(errors.get(2)).isEqualTo("expected:<[tru]e> but was:<[fals]e>");
       assertThat(errors.get(3)).isEqualTo("expected:<[[tru]e]> but was:<[[fals]e]>");
@@ -205,18 +194,12 @@
       assertThat(errors.get(18)).isEqualTo("expected:<1[5].0f> but was:<1[4].0f>");
       assertThat(errors.get(19)).isEqualTo("expected:<[1[7].0f]> but was:<[1[6].0f]>");
 
-<<<<<<< HEAD
-      assertThat(errors.get(20)).isEqualTo(String.format("%nInputStreams do not have same content:"
-                                                         + System.getProperty("line.separator")
-                                                         + "line:<1>, expected:<B> but was:<A>"));
-=======
       assertThat(errors.get(20)).isEqualTo(String.format("%nInputStreams do not have same content:%n%n"
                                                          + "Changed content at line 1:%n"
                                                          + "expecting:%n"
                                                          + "  [\"B\"]%n"
                                                          + "but was:%n"
                                                          + "  [\"A\"]%n"));
->>>>>>> 33711468
 
       assertThat(errors.get(21)).isEqualTo("expected:<2[1]> but was:<2[0]>");
       assertThat(errors.get(22)).isEqualTo("expected:<2[3]> but was:<2[2]>");
@@ -253,7 +236,6 @@
                                                          + " <\"something was good\">%n"
                                                          + "but was:%n"
                                                          + " <\"something was wrong\">"));
-<<<<<<< HEAD
 
       assertThat(errors.get(39)).isEqualTo("expected:<[\"empty\"]> but was:<[Optional[not empty]]>");
       assertThat(errors.get(40)).isEqualTo("expected:<[1]> but was:<[OptionalInt[0]]>");
@@ -264,10 +246,6 @@
       assertThat(errors.get(45)).isEqualTo("expected:<1[3]:00Z> but was:<1[2]:00Z>");
       assertThat(errors.get(46)).isEqualTo("expected:<[+999999999-12-31T23:59:59.999999999]> but was:<[-999999999-01-01T00:00+18:00]>");
       // assertThat(errors.get(47)).isEqualTo("");
-=======
-      assertThat(errors.get(39)).contains(String.format("%nExpecting port of"));
-
->>>>>>> 33711468
     }
   }
 
