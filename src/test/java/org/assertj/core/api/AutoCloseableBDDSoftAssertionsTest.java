/**
 * Licensed under the Apache License, Version 2.0 (the "License"); you may not use this file except in compliance with
 * the License. You may obtain a copy of the License at
 *
 * http://www.apache.org/licenses/LICENSE-2.0
 *
 * Unless required by applicable law or agreed to in writing, software distributed under the License is distributed on
 * an "AS IS" BASIS, WITHOUT WARRANTIES OR CONDITIONS OF ANY KIND, either express or implied. See the License for the
 * specific language governing permissions and limitations under the License.
 *
 * Copyright 2012-2015 the original author or authors.
 */
package org.assertj.core.api;

import static org.assertj.core.api.Assertions.assertThat;
import static org.assertj.core.util.Dates.parseDatetime;
import static org.assertj.core.api.Assertions.fail;

import java.io.ByteArrayInputStream;
import java.io.File;
import java.math.BigDecimal;
import java.util.*;

import org.assertj.core.data.MapEntry;
import org.assertj.core.test.Maps;
import org.assertj.core.util.Lists;
import org.junit.Test;

public class AutoCloseableBDDSoftAssertionsTest {

  @Test
  public void all_assertions_should_pass() {
	try (AutoCloseableBDDSoftAssertions softly = new AutoCloseableBDDSoftAssertions()) {
	  softly.then(1).isEqualTo(1);
	  softly.then(Lists.newArrayList(1, 2)).containsOnly(1, 2);
	}
  }

  @Test
  public void should_be_able_to_catch_exceptions_thrown_by_all_proxied_methods() {
	try (AutoCloseableBDDSoftAssertions softly = new AutoCloseableBDDSoftAssertions()) {

	  softly.then(BigDecimal.ZERO).isEqualTo(BigDecimal.ONE);

	  softly.then(Boolean.FALSE).isTrue();
	  softly.then(false).isTrue();
	  softly.then(new boolean[] { false }).isEqualTo(new boolean[] { true });

	  softly.then(new Byte((byte) 0)).isEqualTo((byte) 1);
	  softly.then((byte) 2).inHexadecimal().isEqualTo((byte) 3);
	  softly.then(new byte[] { 4 }).isEqualTo(new byte[] { 5 });

	  softly.then(new Character((char) 65)).isEqualTo(new Character((char) 66));
	  softly.then((char) 67).isEqualTo((char) 68);
	  softly.then(new char[] { 69 }).isEqualTo(new char[] { 70 });

	  softly.then(new StringBuilder("a")).isEqualTo(new StringBuilder("b"));

	  softly.then(Object.class).isEqualTo(String.class);

	  softly.then(parseDatetime("1999-12-31T23:59:59")).isEqualTo(parseDatetime("2000-01-01T00:00:01"));

	  softly.then(new Double(6.0d)).isEqualTo(new Double(7.0d));
	  softly.then(8.0d).isEqualTo(9.0d);
	  softly.then(new double[] { 10.0d }).isEqualTo(new double[] { 11.0d });

	  softly.then(new File("a"))
		    .overridingErrorMessage("expected:<File(b)> but was:<File(a)>")
		    .isEqualTo(new File("b"));

	  softly.then(new Float(12f)).isEqualTo(new Float(13f));
	  softly.then(14f).isEqualTo(15f);
	  softly.then(new float[] { 16f }).isEqualTo(new float[] { 17f });

	  softly.then(new ByteArrayInputStream(new byte[] { (byte) 65 }))
		    .hasSameContentAs(new ByteArrayInputStream(new byte[] { (byte) 66 }));

	  softly.then(new Integer(20)).isEqualTo(new Integer(21));
	  softly.then(22).isEqualTo(23);
	  softly.then(new int[] { 24 }).isEqualTo(new int[] { 25 });

	  softly.then((Iterable<String>) Lists.newArrayList("26")).isEqualTo(Lists.newArrayList("27"));
	  softly.then(Lists.newArrayList("28").iterator()).contains("29");
	  softly.then(Lists.newArrayList("30")).isEqualTo(Lists.newArrayList("31"));

	  softly.then(new Long(32L)).isEqualTo(new Long(33L));
	  softly.then(34L).isEqualTo(35L);
	  softly.then(new long[] { 36L }).isEqualTo(new long[] { 37L });

	  softly.then(Maps.mapOf(MapEntry.entry("38", "39"))).isEqualTo(Maps.mapOf(MapEntry.entry("40", "41")));

	  softly.then(new Short((short) 42)).isEqualTo(new Short((short) 43));
	  softly.then((short) 44).isEqualTo((short) 45);
	  softly.then(new short[] { (short) 46 }).isEqualTo(new short[] { (short) 47 });

	  softly.then("48").isEqualTo("49");

	  softly.then(new Object() {
		@Override
		public String toString() {
		  return "50";
		}
	  }).isEqualTo(new Object() {
		@Override
		public String toString() {
		  return "51";
		}
	  });

	  softly.then(new Object[] { new Object() {
		@Override
		public String toString() {
		  return "52";
		}
	  } }).isEqualTo(new Object[] { new Object() {
		@Override
		public String toString() {
		  return "53";
		}
	  } });

	  final IllegalArgumentException illegalArgumentException = new IllegalArgumentException
		  ("IllegalArgumentException message");
	  softly.then(illegalArgumentException).hasMessage("NullPointerException message");

    softly.then(Optional.of("not empty")).isEqualTo("empty");
    softly.then(OptionalInt.of(0)).isEqualTo(1);
    softly.then(OptionalDouble.of(0.0)).isEqualTo(1.0);
    softly.then(OptionalLong.of(0L)).isEqualTo(1L);
	} catch (SoftAssertionError e) {
	  List<String> errors = e.getErrors();
	  assertThat(errors).hasSize(42);
	  assertThat(errors.get(0)).isEqualTo("expected:<[1]> but was:<[0]>");

	  assertThat(errors.get(1)).isEqualTo("expected:<[tru]e> but was:<[fals]e>");
	  assertThat(errors.get(2)).isEqualTo("expected:<[tru]e> but was:<[fals]e>");
	  assertThat(errors.get(3)).isEqualTo("expected:<[[tru]e]> but was:<[[fals]e]>");

	  assertThat(errors.get(4)).isEqualTo("expected:<[1]> but was:<[0]>");
	  assertThat(errors.get(5)).isEqualTo("expected:<0x0[3]> but was:<0x0[2]>");
	  assertThat(errors.get(6)).isEqualTo("expected:<[[5]]> but was:<[[4]]>");

	  assertThat(errors.get(7)).isEqualTo("expected:<'[B]'> but was:<'[A]'>");
	  assertThat(errors.get(8)).isEqualTo("expected:<'[D]'> but was:<'[C]'>");
	  assertThat(errors.get(9)).isEqualTo("expected:<['[F]']> but was:<['[E]']>");

	  assertThat(errors.get(10)).isEqualTo("expected:<[b]> but was:<[a]>");

	  assertThat(errors.get(11)).isEqualTo("expected:<java.lang.[String]> but was:<java.lang.[Object]>");

	  assertThat(errors.get(12)).isEqualTo("expected:<[2000-01-01T00:00:01]> but was:<[1999-12-31T23:59:59]>");

	  assertThat(errors.get(13)).isEqualTo("expected:<[7].0> but was:<[6].0>");
	  assertThat(errors.get(14)).isEqualTo("expected:<[9].0> but was:<[8].0>");
	  assertThat(errors.get(15)).isEqualTo("expected:<[1[1].0]> but was:<[1[0].0]>");

	  assertThat(errors.get(16)).isEqualTo("expected:<File(b)> but was:<File(a)>");

	  assertThat(errors.get(17)).isEqualTo("expected:<1[3].0f> but was:<1[2].0f>");
	  assertThat(errors.get(18)).isEqualTo("expected:<1[5].0f> but was:<1[4].0f>");
	  assertThat(errors.get(19)).isEqualTo("expected:<[1[7].0f]> but was:<[1[6].0f]>");

	  assertThat(errors.get(20)).isEqualTo(String.format("%nInputStreams do not have same content:"
		                                   + System.getProperty("line.separator")
		                                   + "line:<1>, expected:<B> but was:<A>"));

	  assertThat(errors.get(21)).isEqualTo("expected:<2[1]> but was:<2[0]>");
	  assertThat(errors.get(22)).isEqualTo("expected:<2[3]> but was:<2[2]>");
	  assertThat(errors.get(23)).isEqualTo("expected:<[2[5]]> but was:<[2[4]]>");

	  assertThat(errors.get(24)).isEqualTo("expected:<[\"2[7]\"]> but was:<[\"2[6]\"]>");
	  assertThat(errors.get(25)).isEqualTo(String.format("%nExpecting:%n" +
		                                   " <[\"28\"]>%n" +
		                                   "to contain:%n" +
		                                   " <[\"29\"]>%n" +
		                                   "but could not find:%n" +
		                                   " <[\"29\"]>%n"));
	  assertThat(errors.get(26)).isEqualTo("expected:<[\"3[1]\"]> but was:<[\"3[0]\"]>");

	  assertThat(errors.get(27)).isEqualTo("expected:<3[3]L> but was:<3[2]L>");
	  assertThat(errors.get(28)).isEqualTo("expected:<3[5]L> but was:<3[4]L>");
	  assertThat(errors.get(29)).isEqualTo("expected:<[3[7]L]> but was:<[3[6]L]>");

	  assertThat(errors.get(30)).isEqualTo("expected:<{\"[40\"=\"41]\"}> but was:<{\"[38\"=\"39]\"}>");

	  assertThat(errors.get(31)).isEqualTo("expected:<4[3]> but was:<4[2]>");
	  assertThat(errors.get(32)).isEqualTo("expected:<4[5]> but was:<4[4]>");
	  assertThat(errors.get(33)).isEqualTo("expected:<[4[7]]> but was:<[4[6]]>");

	  assertThat(errors.get(34)).isEqualTo("expected:<\"4[9]\"> but was:<\"4[8]\">");

	  assertThat(errors.get(35)).isEqualTo("expected:<5[1]> but was:<5[0]>");
	  assertThat(errors.get(36)).isEqualTo("expected:<[5[3]]> but was:<[5[2]]>");
<<<<<<< HEAD
	  assertThat(errors.get(37)).isEqualTo("\nExpecting message:\n"
		                                   + " <\"NullPointerException message\">\n"
		                                   + "but was:\n"
		                                   + " <\"IllegalArgumentException message\">");

    assertThat(errors.get(38)).isEqualTo("expected:<[\"empty\"]> but was:<[Optional[not empty]]>");
    assertThat(errors.get(39)).isEqualTo("expected:<[1]> but was:<[OptionalInt[0]]>");
    assertThat(errors.get(40)).isEqualTo("expected:<[1.0]> but was:<[OptionalDouble[0.0]]>");
    assertThat(errors.get(41)).isEqualTo("expected:<[1L]> but was:<[OptionalLong[0]]>");

=======
	  assertThat(errors.get(37)).isEqualTo(String.format("%nExpecting message:%n"
		                                   + " <\"NullPointerException message\">%n"
		                                   + "but was:%n"
		                                   + " <\"IllegalArgumentException message\">"));
>>>>>>> 7dfa5fde
	  return;
	}
	fail("Should not reach here");
  }

}<|MERGE_RESOLUTION|>--- conflicted
+++ resolved
@@ -191,23 +191,16 @@
 
 	  assertThat(errors.get(35)).isEqualTo("expected:<5[1]> but was:<5[0]>");
 	  assertThat(errors.get(36)).isEqualTo("expected:<[5[3]]> but was:<[5[2]]>");
-<<<<<<< HEAD
-	  assertThat(errors.get(37)).isEqualTo("\nExpecting message:\n"
-		                                   + " <\"NullPointerException message\">\n"
-		                                   + "but was:\n"
-		                                   + " <\"IllegalArgumentException message\">");
+	  assertThat(errors.get(37)).isEqualTo(String.format("%nExpecting message:%n"
+		                                   + " <\"NullPointerException message\">%n"
+		                                   + "but was:%n"
+		                                   + " <\"IllegalArgumentException message\">"));
 
     assertThat(errors.get(38)).isEqualTo("expected:<[\"empty\"]> but was:<[Optional[not empty]]>");
     assertThat(errors.get(39)).isEqualTo("expected:<[1]> but was:<[OptionalInt[0]]>");
     assertThat(errors.get(40)).isEqualTo("expected:<[1.0]> but was:<[OptionalDouble[0.0]]>");
     assertThat(errors.get(41)).isEqualTo("expected:<[1L]> but was:<[OptionalLong[0]]>");
 
-=======
-	  assertThat(errors.get(37)).isEqualTo(String.format("%nExpecting message:%n"
-		                                   + " <\"NullPointerException message\">%n"
-		                                   + "but was:%n"
-		                                   + " <\"IllegalArgumentException message\">"));
->>>>>>> 7dfa5fde
 	  return;
 	}
 	fail("Should not reach here");
