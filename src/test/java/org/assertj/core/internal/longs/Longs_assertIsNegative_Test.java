--- conflicted
+++ resolved
@@ -35,13 +35,8 @@
 
   @Test
   public void should_fail_since_actual_is_not_negative() {
-<<<<<<< HEAD
-    thrown.expectAssertionError("Expecting:%n <6L>%nto be less than:%n <0L>");
+    thrown.expectAssertionError("%nExpecting:%n <6L>%nto be less than:%n <0L> ");
     longs.assertIsNegative(someInfo(), 6L);
-=======
-    thrown.expectAssertionError("%nExpecting:%n <6L>%nto be less than:%n <0L> ");
-    longs.assertIsNegative(someInfo(), 6l);
->>>>>>> a6bae153
   }
 
   @Test
