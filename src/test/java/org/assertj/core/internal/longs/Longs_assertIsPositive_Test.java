/**
 * Licensed under the Apache License, Version 2.0 (the "License"); you may not use this file except in compliance with
 * the License. You may obtain a copy of the License at
 *
 * http://www.apache.org/licenses/LICENSE-2.0
 *
 * Unless required by applicable law or agreed to in writing, software distributed under the License is distributed on
 * an "AS IS" BASIS, WITHOUT WARRANTIES OR CONDITIONS OF ANY KIND, either express or implied. See the License for the
 * specific language governing permissions and limitations under the License.
 *
 * Copyright 2012-2016 the original author or authors.
 */
package org.assertj.core.internal.longs;

import static org.assertj.core.test.TestData.someInfo;

import org.assertj.core.api.AssertionInfo;
import org.assertj.core.internal.Longs;
import org.assertj.core.internal.LongsBaseTest;
import org.junit.Test;

/**
 * Tests for <code>{@link Longs#assertIsPositive(AssertionInfo, Long)}</code>.
 * 
 * @author Alex Ruiz
 * @author Joel Costigliola
 */
public class Longs_assertIsPositive_Test extends LongsBaseTest {

  @Test
  public void should_succeed_since_actual_is_positive() {
    longs.assertIsPositive(someInfo(), 6L);
  }

  @Test
  public void should_fail_since_actual_is_not_positive() {
<<<<<<< HEAD
    thrown.expectAssertionError("%nExpecting:%n <-6L>%nto be greater than:%n <0L>");
    longs.assertIsPositive(someInfo(), -6L);
=======
    thrown.expectAssertionError("%nExpecting:%n <-6L>%nto be greater than:%n <0L> ");
    longs.assertIsPositive(someInfo(), -6l);
>>>>>>> a6bae153
  }

  @Test
  public void should_succeed_since_actual_is_positive_according_to_custom_comparison_strategy() {
    longsWithAbsValueComparisonStrategy.assertIsPositive(someInfo(), -1L);
  }

  @Test
  public void should_fail_since_actual_is_not_positive_according_to_custom_comparison_strategy() {
    thrown
        .expectAssertionError("%nExpecting:%n <0L>%nto be greater than:%n <0L> when comparing values using 'AbsValueComparator'");
    longsWithAbsValueComparisonStrategy.assertIsPositive(someInfo(), 0L);
  }

}<|MERGE_RESOLUTION|>--- conflicted
+++ resolved
@@ -34,13 +34,8 @@
 
   @Test
   public void should_fail_since_actual_is_not_positive() {
-<<<<<<< HEAD
-    thrown.expectAssertionError("%nExpecting:%n <-6L>%nto be greater than:%n <0L>");
+    thrown.expectAssertionError("%nExpecting:%n <-6L>%nto be greater than:%n <0L> ");
     longs.assertIsPositive(someInfo(), -6L);
-=======
-    thrown.expectAssertionError("%nExpecting:%n <-6L>%nto be greater than:%n <0L> ");
-    longs.assertIsPositive(someInfo(), -6l);
->>>>>>> a6bae153
   }
 
   @Test
